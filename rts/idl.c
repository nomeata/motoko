#include "rts.h"
#include "buf.h"

/* Code to read (S)LEB128 to ints (traps if does not fit in return type) */

export uint32_t read_u32_of_leb128(buf *buf) {
  uint32_t r = 0;
  unsigned int s = 0;
  uint8_t b;
  do {
    b = read_byte(buf);
    if (s > 0 && b == 0x00) {
        // The high 7 bits is all zeros, this is not a shortest encoding
        idl_trap_with("not shortest encoding");
    }
    if (s == 28 && !((b & (uint8_t)0xF0) == 0x00)) {
        // the 5th byte needs to be the last, and it must contribute at most 4 bits
        // else we have an int overflow
        idl_trap_with("int overflow");
    }
    r += (b & (uint8_t)0x7f) << s;
    s += 7;
  } while (b & (uint8_t)0x80);
  return r;
}

export int32_t read_i32_of_sleb128(buf *buf) {
  uint32_t r = 0;
  unsigned int s = 0;
  uint8_t b;
  bool last_sign_bit_set = 0;
  do {
    b = read_byte(buf);
    if (s == 28 && !((b & (uint8_t)0xF0) == 0x00 || (b & (uint8_t)0xF0) == 0x70)) {
        // the 5th byte needs to be the last, and it must contribute at most 4 bits
        // else we have an int overflow
        idl_trap_with("int overflow");
    }
    if (s > 0 && ((!last_sign_bit_set && b == 0x00) || (last_sign_bit_set && b == 0x7F))) {
        // The high 8 bits are all zeros or ones, so this is not a shortest encoding
        idl_trap_with("not shortest encoding");
    }
    last_sign_bit_set = (b & (uint8_t)0x40);
    r += (b & (uint8_t)0x7f) << s;
    s += 7;
  } while (b & (uint8_t)0x80);
  // sign extend
  if (s < 32 && last_sign_bit_set) {
    r |= ((~(uint32_t)0) << s);
  }
  return r;
}

/*
 * IDL constants
 */
#define IDL_PRIM_null     (-1)
#define IDL_PRIM_bool     (-2)
#define IDL_PRIM_nat      (-3)
#define IDL_PRIM_int      (-4)
#define IDL_PRIM_nat8     (-5)
#define IDL_PRIM_nat16    (-6)
#define IDL_PRIM_nat32    (-7)
#define IDL_PRIM_nat64    (-8)
#define IDL_PRIM_int8     (-9)
#define IDL_PRIM_int16    (-10)
#define IDL_PRIM_int32    (-11)
#define IDL_PRIM_int64    (-12)
#define IDL_PRIM_float32  (-13)
#define IDL_PRIM_float64  (-14)
#define IDL_PRIM_text     (-15)
#define IDL_PRIM_reserved (-16)
#define IDL_PRIM_empty    (-17)

#define IDL_CON_opt       (-18)
#define IDL_CON_vec       (-19)
#define IDL_CON_record    (-20)
#define IDL_CON_variant   (-21)
#define IDL_CON_func      (-22)
#define IDL_CON_service   (-23)

#define IDL_REF_principal (-24)

static bool is_primitive_type(int32_t ty) {
  static const int32_t IDL_PRIM_lowest = -17;
  return ty < 0 && (ty >= IDL_PRIM_lowest || ty == IDL_REF_principal);
}

static void check_typearg(int32_t ty, uint32_t n_types) {
  // arguments to type constructors can be:
  if (is_primitive_type(ty)) return;  // primitive types
  if (ty >=0 && ty < n_types) return; // type indices.
  idl_trap_with("invalid type argument");
}

/*
 * This function parses the IDL magic header and type description. It
 *  * traps if the type description is not well-formed. In particular, it traps if
 *    any index into the type description table is out of bounds, so that
 *    subsequent code can trust these values
 *  * returns a pointer to the first byte after the IDL header (via return)
 *  * allocates a type description table, and returns it
 *    (via pointer argument, for lack of multi-value returns in C)
 *  * returns a pointer to the beginning of the list of main types
 *    (again via pointer argument, for lack of multi-value returns in C)
 */
export void parse_idl_header(buf *buf, uint8_t ***typtbl_out, uint8_t **main_types_out) {
  if (buf->p == buf->e) idl_trap_with("empty input");

  // Magic bytes (DIDL)
  if (read_word(buf) != 0x4C444944) idl_trap_with("missing magic bytes");

  // Create a table for the type description
  int32_t n_types = read_u32_of_leb128(buf);

  // read_u32_of_leb128 returns an uint32_t, we want an int32_t here so that the
  // comparisons below work, so let's make sure we did not wrap around in the
  // conversion.
  if (n_types < 0) { idl_trap_with("overflow in number of types"); }

  // Early sanity check
  if (&buf->p[n_types] >= buf->e) { idl_trap_with("too many types"); }

  // Go through the table
  uint8_t **typtbl = (uint8_t **)alloc(n_types * sizeof(uint8_t*));
  for (int i = 0; i < n_types; i++) {
    typtbl[i] = buf->p;
    int32_t ty = read_i32_of_sleb128(buf);
    if (ty >= 0) {
      idl_trap_with("illegal type table"); // illegal
    } else if (is_primitive_type(ty)) {
      idl_trap_with("primitive type in type table"); // illegal
    } else if (ty == IDL_CON_opt) {
      int32_t t = read_i32_of_sleb128(buf);
      check_typearg(t, n_types);
    } else if (ty == IDL_CON_vec) {
      int32_t t = read_i32_of_sleb128(buf);
      check_typearg(t, n_types);
    } else if (ty == IDL_CON_record) {
      for (uint32_t n = read_u32_of_leb128(buf); n > 0; n--) {
        read_u32_of_leb128(buf);
        int32_t t = read_i32_of_sleb128(buf);
        check_typearg(t, n_types);
      }
    } else if (ty == IDL_CON_variant) {
      for (uint32_t n = read_u32_of_leb128(buf); n > 0; n--) {
        read_u32_of_leb128(buf);
        int32_t t = read_i32_of_sleb128(buf);
        check_typearg(t, n_types);
      }
    } else if (ty == IDL_CON_func) {
      // arg types
      for (uint32_t n = read_u32_of_leb128(buf); n > 0; n--) {
        int32_t t = read_i32_of_sleb128(buf);
        check_typearg(t, n_types);
      }
      // ret types
      for (uint32_t n = read_u32_of_leb128(buf); n > 0; n--) {
        int32_t t = read_i32_of_sleb128(buf);
        check_typearg(t, n_types);
      }
      // annotations
      for (uint32_t n = read_u32_of_leb128(buf); n > 0; n--) {
        (buf->p)++;
      }
    } else if (ty == IDL_CON_service) {
      for (uint32_t n = read_u32_of_leb128(buf); n > 0; n--) {
        // name
        uint32_t size = read_u32_of_leb128(buf);
        (buf->p) += size;
        // type
        int32_t t = read_i32_of_sleb128(buf);
        check_typearg(t, n_types);
      }
    } else { // future type
      uint32_t n = read_u32_of_leb128(buf);
      advance(buf, n);
    }
  }
  // Now read the main types
  *main_types_out = buf->p;
  for (uint32_t n = read_u32_of_leb128(buf); n > 0; n--) {
    int32_t t = read_i32_of_sleb128(buf);
    check_typearg(t, n_types);
  }

  *typtbl_out = typtbl;
}

// can also be used for sleb
export void skip_leb128(buf *buf) {
  uint8_t b;
  do {
    b = read_byte(buf);
  } while (b & (uint8_t)0x80);
}

// Assumes that buf is the encoding of type t, and fast-forwards past that
// Assumes that all type references in the typtbl are already checked
//
// This is currently implemented recursively, but we could
// do this in a loop (by maintaing a stack of the t arguments)
export void skip_any(buf *b, uint8_t **typtbl, int32_t t, int32_t depth) {
  if (depth > 100) {
        idl_trap_with("skip_any: too deeply nested record");
  }
  if (t < 0) { // primitive type
    switch(t) {
      case IDL_PRIM_null:
      case IDL_PRIM_reserved:
        return;
      case IDL_PRIM_bool:
      case IDL_PRIM_nat8:
      case IDL_PRIM_int8:
        advance(b, 1);
        return;
      case IDL_PRIM_nat:
      case IDL_PRIM_int:
        skip_leb128(b);
        return;
      case IDL_PRIM_nat16:
      case IDL_PRIM_int16:
        advance(b, 2);
        return;
      case IDL_PRIM_nat32:
      case IDL_PRIM_int32:
      case IDL_PRIM_float32:
        advance(b, 4);
        return;
      case IDL_PRIM_nat64:
      case IDL_PRIM_int64:
      case IDL_PRIM_float64:
        advance(b, 8);
        return;
      case IDL_PRIM_text:
        {
          uint32_t len = read_u32_of_leb128(b);
          advance(b, len);
        }
        return;
      case IDL_PRIM_empty:
        idl_trap_with("skip_any: encountered empty");
      case IDL_REF_principal:
        {
          if (read_byte(b)) {
            uint32_t len = read_u32_of_leb128(b);
            advance(b, len);
          }
          return;
        }
      default:
        idl_trap_with("skip_any: unknown prim");
    }
  } else {
    buf tb = { typtbl[t], b->e };
    int32_t tc = read_i32_of_sleb128(&tb);
    switch(tc) {
      case IDL_CON_opt: {
        int32_t it = read_i32_of_sleb128(&tb);
        if (read_byte(b)) {
          skip_any(b, typtbl, it, 0);
        }
        return;
      }
      case IDL_CON_vec: {
        int32_t it = read_i32_of_sleb128(&tb);
        for (uint32_t n = read_u32_of_leb128(b); n > 0; n--) {
          skip_any(b, typtbl, it, 0);
        }
        return;
      }
      case IDL_CON_record: {
        for (uint32_t n = read_u32_of_leb128(&tb); n > 0; n--) {
          skip_leb128(&tb);
          int32_t it = read_i32_of_sleb128(&tb);
          // This is just a quick check; we should be keeping
          // track of all enclosing records to detect larger loops
          if (it == t) idl_trap_with("skip_any: recursive record");
          skip_any(b, typtbl, it, depth + 1);
        }
        return;
      }
      case IDL_CON_variant: {
        uint32_t n = read_u32_of_leb128(&tb);
        uint32_t i = read_u32_of_leb128(b);
        if (i >= n) idl_trap_with("skip_any: variant tag too large");
        for (; i > 0; i--) {
          skip_leb128(&tb);
          skip_leb128(&tb);
        }
        skip_leb128(&tb);
        int32_t it = read_i32_of_sleb128(&tb);
        skip_any(b, typtbl, it, 0);
        return;
      }

      case IDL_CON_func:
        idl_trap_with("skip_any: func");

      case IDL_CON_service:
        idl_trap_with("skip_any: service");

      default: { // future type
        uint32_t n_data = read_u32_of_leb128(b);
        uint32_t n_ref = read_u32_of_leb128(b);
        advance(b, n_data);
        if (n_ref > 0) {
          idl_trap_with("skip_any: skipping references");
        }
      }
    }
  }
}

/*
This finds a field in a record.

Preconditions:
  tb:     points into the type table,
          into the sequence of tags/types that are the argument of IDL_CON_record,
	  at the tag
  b:      points into the data buffer, at value corresponding to the field
          pointed to by tb
  typtbl: the type table
  tag:    the desired tag
  n:      the number of fields left in the data

If the tag exists:
  return value: 1
  tb:    points at the type corresponding to the found field
  b:     points at the value corresponding to the found field
  n:     the number of fields left after the found field

If the tag does not exist:
  return value: 0
  tb:    points at the tag of the first field with a higher tag
         or at the end of the buffer
  b:     points at the value corresponding to that field
         or at the value past the record
  n:     the number of fields left, including the field pointed to by tb
*/
export uint32_t find_field(buf *tb, buf *b, uint8_t **typtbl, uint32_t tag, uint32_t *n) {
  while (*n > 0) {
    uint8_t *last_p = tb->p;
    uint32_t this_tag = read_u32_of_leb128(tb);
    if (this_tag < tag) {
      int32_t it = read_i32_of_sleb128(tb);
      skip_any(b, typtbl, it, 0);
      (*n)--;
    } else if (tag == this_tag) {
      (*n)--;
      return 1;
    } else {
      // rewind reading tag
      tb->p = last_p;
      return 0;
    }
  }
  return 0;
}

<<<<<<< HEAD
export uint32_t try_find_field(buf *tb, buf *b, uint8_t **typtbl, uint32_t tag,
  uint32_t remaining_fields,
  uint32_t *found
  ) {
  while (remaining_fields > 0) {
    uint32_t this_tag = read_u32_of_leb128(tb);
    if (this_tag < tag) {
      int32_t it = read_i32_of_sleb128(tb);
      skip_any(b, typtbl, it, 0);
    } else if (tag == this_tag) {
       *found = 1;
       return remaining_fields - 1 ;
    } else {
      *found = 0;
      return remaining_fields;
    }
  }
  *found = 0;
  return remaining_fields;
}

export void skip_fields(buf *tb, buf *b, uint8_t **typtbl, uint32_t remaining_fields) {
  while (remaining_fields-- > 0) {
=======
export void skip_fields(buf *tb, buf *b, uint8_t **typtbl, uint8_t *n) {
  while (*n > 0) {
>>>>>>> 5d9e1594
    skip_leb128(tb);
    int32_t it = read_i32_of_sleb128(tb);
    skip_any(b, typtbl, it, 0);
    (*n)--;
  }
}<|MERGE_RESOLUTION|>--- conflicted
+++ resolved
@@ -359,34 +359,8 @@
   return 0;
 }
 
-<<<<<<< HEAD
-export uint32_t try_find_field(buf *tb, buf *b, uint8_t **typtbl, uint32_t tag,
-  uint32_t remaining_fields,
-  uint32_t *found
-  ) {
-  while (remaining_fields > 0) {
-    uint32_t this_tag = read_u32_of_leb128(tb);
-    if (this_tag < tag) {
-      int32_t it = read_i32_of_sleb128(tb);
-      skip_any(b, typtbl, it, 0);
-    } else if (tag == this_tag) {
-       *found = 1;
-       return remaining_fields - 1 ;
-    } else {
-      *found = 0;
-      return remaining_fields;
-    }
-  }
-  *found = 0;
-  return remaining_fields;
-}
-
-export void skip_fields(buf *tb, buf *b, uint8_t **typtbl, uint32_t remaining_fields) {
-  while (remaining_fields-- > 0) {
-=======
 export void skip_fields(buf *tb, buf *b, uint8_t **typtbl, uint8_t *n) {
   while (*n > 0) {
->>>>>>> 5d9e1594
     skip_leb128(tb);
     int32_t it = read_i32_of_sleb128(tb);
     skip_any(b, typtbl, it, 0);
