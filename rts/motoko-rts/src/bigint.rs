--- conflicted
+++ resolved
@@ -190,37 +190,6 @@
     }
 }
 
-<<<<<<< HEAD
-// TODO (osa): I don't understand the code below, it uses get_mag (magnitude?) but the name
-// suggests it's to convert bigint to u32?
-#[no_mangle]
-unsafe extern "C" fn bigint_to_word32_signed_trap(p: SkewedPtr) -> i32 {
-    trap_on_err(p.as_bigint().with_mp_int_ptr(|p| {
-        if mp_count_bits(p) > 32 {
-            return Err(());
-        }
-
-        let x = mp_get_mag_u32(p) as i32;
-        if mp_isneg(p) {
-            let x = -x;
-            if x >= 0 {
-                // TODO (osa): Why not ==?
-                Err(())
-            } else {
-                Ok(x)
-            }
-        } else {
-            if x < 0 {
-                Err(())
-            } else {
-                Ok(x)
-            }
-        }
-    }))
-}
-
-=======
->>>>>>> 8cf18d56
 #[no_mangle]
 unsafe extern "C" fn bigint_to_word64_wrap(p: SkewedPtr) -> u64 {
     p.as_bigint().with_mp_int_ptr(|p| mp_get_u64(p))
