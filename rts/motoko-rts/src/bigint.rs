//! Implements big int support:
//!
//! - libtommath memory management
//! - libtommath wrappers
//! - (s)leb128 encoding/decoding for bigints

/*
A libtommath arbitrary precision integer is a struct (`mp_int`) that contains a pointer to a data
array.

 - The libtommath library never allocates the struct, so we are in full control. We embed the
   struct in `BigInt` heap objects.

 - The data array is allocated with `mp_calloc` and `mp_realloc`. We provide these calls, allocate
   Motoko blobs and store the pointer in the `BigInt`s `mp_int_dp` field.

   When calling a libtommath function, we allocate a `mp_int` on stack with correct `dp` pointer
   (that points to the `Blob`'s payload) and pass the pointer to the struct to the library
   function. On return we update the `BigInt` fields with the fields of stack-allocated `mp_int`.
   This is done in `BigInt::with_mp_int_ptr`.
*/

use crate::alloc::{alloc_blob, alloc_words};
use crate::buf::{read_byte, Buf};
use crate::mem::memcpy_bytes;
use crate::types::{size_of, BigInt, Blob, Bytes, SkewedPtr, TAG_BIGINT, TAG_BLOB};

use crate::{rts_trap, tommath_bindings::*};

unsafe fn mp_alloc(n: Bytes<u32>) -> *mut u8 {
    let blob = alloc_blob(n);
    blob.as_blob().payload_addr()
}

#[no_mangle]
unsafe extern "C" fn mp_calloc(n_elems: usize, elem_size: Bytes<usize>) -> *mut libc::c_void {
    let size = Bytes((n_elems * elem_size.0) as u32); // Overflow check?
    let payload = mp_alloc(size) as *mut u32;

    // NB. alloc_bytes rounds up to words so we do the same here to set the whole buffer
    for i in 0..size.to_words().0 {
        *payload.add(i as usize) = 0;
    }

    payload as *mut _
}

#[no_mangle]
unsafe extern "C" fn mp_realloc(
    ptr: *mut libc::c_void,
    old_size: Bytes<u32>,
    new_size: Bytes<u32>,
) -> *mut libc::c_void {
    let blob = (ptr as *mut Blob).sub(1);

    debug_assert_eq!((*blob).header.tag, TAG_BLOB);
    debug_assert_eq!(blob.len(), old_size);

    if new_size > blob.len() {
        let new_ptr = mp_alloc(new_size);
        memcpy_bytes(new_ptr as usize, ptr as usize, old_size);
        new_ptr as *mut _
    } else if new_size == blob.len() {
        ptr
    } else {
        // libtommath only shrinks via mp_shrink and we do not use that function, so this should not
        // happen.
        panic!("mp_realloc: trying to shrink");
    }
}

#[no_mangle]
unsafe extern "C" fn mp_free(_ptr: *mut libc::c_void, _size: u32) {}

/*
Note on libtommath error handling
---------------------------------

Most libtommath operations return an enum to signal error codes. These are (see tommath.h):

   MP_OKAY  = 0,   /* no error */
   MP_ERR   = -1,  /* unknown error */
   MP_MEM   = -2,  /* out of mem */
   MP_VAL   = -3,  /* invalid input */
   MP_ITER  = -4,  /* maximum iterations reached */
   MP_BUF   = -5   /* buffer overflow, supplied buffer too small */

We will never hit MP_MEM, because our allocation functions trap if they cannot allocate. But the
others can happen (e.g. division by 0). In that case, we call a trap function provided by the
compiler.
*/

// TODO (osa): Why generate this in the compiler?
extern "C" {
    fn bigint_trap() -> !;
}

unsafe fn check(err: mp_err) -> Result<(), ()> {
    if err == 0 {
        Ok(())
    } else {
        Err(())
    }
}

unsafe fn trap_on_err<A>(ret: Result<A, ()>) -> A {
    match ret {
        Ok(value) => value,
        Err(()) => bigint_trap(),
    }
}

unsafe fn mp_get_u32(p: *const mp_int) -> u32 {
    mp_get_i32(p) as u32
}

unsafe fn mp_get_u64(p: *const mp_int) -> u64 {
    mp_get_i64(p) as u64
}

unsafe fn mp_isneg(p: *const mp_int) -> bool {
    (*p).sign == 1
}

unsafe fn mp_iszero(p: *const mp_int) -> bool {
    (*p).used == 0
}

unsafe fn bigint_alloc() -> SkewedPtr {
    let r = alloc_words(size_of::<BigInt>());

    let r_ptr = r.unskew() as *mut BigInt;
    (*r_ptr).header.tag = TAG_BIGINT;
    (*r_ptr).mp_int_used = 0;
    (*r_ptr).mp_int_alloc = 0;
    (*r_ptr).mp_int_sign = 0;
    (*r_ptr).mp_int_dp = SkewedPtr(0);

    match check((r_ptr as *mut BigInt).with_mut_mp_int_ptr(|p| mp_init(p))) {
        Ok(()) => r,
        Err(()) => bigint_trap(),
    }
}

#[no_mangle]
pub unsafe extern "C" fn bigint_of_word32(w: u32) -> SkewedPtr {
    let r = bigint_alloc();
    r.as_bigint().with_mut_mp_int_ptr(|p| mp_set_u32(p, w));
    r
}

#[no_mangle]
unsafe extern "C" fn bigint_of_word32_signed(i: i32) -> SkewedPtr {
    let r = bigint_alloc();
    r.as_bigint().with_mut_mp_int_ptr(|p| mp_set_i32(p, i));
    r
}

#[no_mangle]
unsafe extern "C" fn bigint_to_word32_wrap(p: SkewedPtr) -> u32 {
    p.as_bigint().with_mp_int_ptr(|p| mp_get_u32(p))
}

#[no_mangle]
unsafe extern "C" fn bigint_to_word32_trap(p: SkewedPtr) -> u32 {
    trap_on_err(p.as_bigint().with_mp_int_ptr(|p| {
        if mp_isneg(p) || mp_count_bits(p) > 32 {
            Err(())
        } else {
            Ok(mp_get_u32(p))
        }
    }))
}

// a : BigInt, msg : Blob
#[no_mangle]
unsafe extern "C" fn bigint_to_word32_trap_with(p: SkewedPtr, msg: SkewedPtr) -> u32 {
    let ret = p.as_bigint().with_mp_int_ptr(|p| {
        if mp_isneg(p) || mp_count_bits(p) > 32 {
            Err(())
        } else {
            Ok(mp_get_u32(p))
        }
    });

    match ret {
        Ok(value) => value,
        Err(()) => rts_trap(msg.as_blob().payload_addr(), msg.as_blob().len()),
    }
}

// TODO (osa): I don't understand the code below, it uses get_mag (magnitude?) but the name
// suggests it's to convert bigint to u32?
#[no_mangle]
unsafe extern "C" fn bigint_to_word32_signed_trap(p: SkewedPtr) -> i32 {
    trap_on_err(p.as_bigint().with_mp_int_ptr(|p| {
        if mp_count_bits(p) > 32 {
            return Err(());
        }

        let x = mp_get_mag_u32(p) as i32;
        if mp_isneg(p) {
            let x = -x;
            if x >= 0 {
                // TODO (osa): Why not ==?
                Err(())
            } else {
                Ok(x)
            }
        } else {
            if x < 0 {
                Err(())
            } else {
                Ok(x)
            }
        }
    }))
}

#[no_mangle]
unsafe extern "C" fn bigint_to_word64_wrap(p: SkewedPtr) -> u64 {
    p.as_bigint().with_mp_int_ptr(|p| mp_get_u64(p))
}

#[no_mangle]
unsafe extern "C" fn bigint_to_word64_trap(p: SkewedPtr) -> u64 {
    trap_on_err(p.as_bigint().with_mp_int_ptr(|p| {
        if mp_isneg(p) || mp_count_bits(p) > 64 {
            Err(())
        } else {
            Ok(mp_get_u64(p))
        }
    }))
}

// TODO (osa): Same as bigint_to_word32_signed_trap
#[no_mangle]
unsafe extern "C" fn bigint_to_word64_signed_trap(p: SkewedPtr) -> i64 {
    trap_on_err(p.as_bigint().with_mp_int_ptr(|p| {
        if mp_count_bits(p) > 64 {
            return Err(());
        }

        let x = mp_get_mag_u64(p) as i64;
        if mp_isneg(p) {
            let x = -x;
            if x >= 0 {
                // TODO (osa): Why not ==?
                Err(())
            } else {
                Ok(x)
            }
        } else {
            if x < 0 {
                Err(())
            } else {
                Ok(x)
            }
        }
    }))
}

#[no_mangle]
unsafe extern "C" fn bigint_of_word64(w: u64) -> SkewedPtr {
    let p = bigint_alloc();
    p.as_bigint().with_mut_mp_int_ptr(|p| mp_set_u64(p, w));
    p
}

// TODO (osa): Rename to int64 for consistency?
#[no_mangle]
unsafe extern "C" fn bigint_of_word64_signed(i: i64) -> SkewedPtr {
    let p = bigint_alloc();
    p.as_bigint().with_mut_mp_int_ptr(|p| mp_set_i64(p, i));
    p
}

#[no_mangle]
pub unsafe extern "C" fn bigint_eq(a: SkewedPtr, b: SkewedPtr) -> bool {
    a.as_bigint()
        .with_mp_int_ptr(|a| b.as_bigint().with_mp_int_ptr(|b| mp_cmp(a, b) == 0))
}

#[no_mangle]
unsafe extern "C" fn bigint_lt(a: SkewedPtr, b: SkewedPtr) -> bool {
    a.as_bigint()
        .with_mp_int_ptr(|a| b.as_bigint().with_mp_int_ptr(|b| mp_cmp(a, b) < 0))
}

#[no_mangle]
unsafe extern "C" fn bigint_gt(a: SkewedPtr, b: SkewedPtr) -> bool {
    a.as_bigint()
        .with_mp_int_ptr(|a| b.as_bigint().with_mp_int_ptr(|b| mp_cmp(a, b) > 0))
}

#[no_mangle]
unsafe extern "C" fn bigint_le(a: SkewedPtr, b: SkewedPtr) -> bool {
    a.as_bigint()
        .with_mp_int_ptr(|a| b.as_bigint().with_mp_int_ptr(|b| mp_cmp(a, b) <= 0))
}

#[no_mangle]
unsafe extern "C" fn bigint_ge(a: SkewedPtr, b: SkewedPtr) -> bool {
    a.as_bigint()
        .with_mp_int_ptr(|a| b.as_bigint().with_mp_int_ptr(|b| mp_cmp(a, b) >= 0))
}

#[no_mangle]
pub unsafe extern "C" fn bigint_add(a: SkewedPtr, b: SkewedPtr) -> SkewedPtr {
    let r = bigint_alloc();
    trap_on_err(check(a.as_bigint().with_mp_int_ptr(|a| {
        b.as_bigint()
            .with_mp_int_ptr(|b| r.as_bigint().with_mut_mp_int_ptr(|r| mp_add(a, b, r)))
    })));
    r
}

#[no_mangle]
pub unsafe extern "C" fn bigint_sub(a: SkewedPtr, b: SkewedPtr) -> SkewedPtr {
    let r = bigint_alloc();
    trap_on_err(check(a.as_bigint().with_mp_int_ptr(|a| {
        b.as_bigint()
            .with_mp_int_ptr(|b| r.as_bigint().with_mut_mp_int_ptr(|r| mp_sub(a, b, r)))
    })));
    r
}

#[no_mangle]
pub unsafe extern "C" fn bigint_mul(a: SkewedPtr, b: SkewedPtr) -> SkewedPtr {
    let r = bigint_alloc();
    trap_on_err(check(a.as_bigint().with_mp_int_ptr(|a| {
        b.as_bigint()
            .with_mp_int_ptr(|b| r.as_bigint().with_mut_mp_int_ptr(|r| mp_mul(a, b, r)))
    })));
    r
}

#[no_mangle]
pub unsafe extern "C" fn bigint_pow(a: SkewedPtr, b: SkewedPtr) -> SkewedPtr {
    let exp = bigint_to_word32_trap(b);
    let r = bigint_alloc();
    trap_on_err(check(a.as_bigint().with_mp_int_ptr(|a| {
        r.as_bigint()
            .with_mut_mp_int_ptr(|r| mp_expt_u32(a, exp, r))
    })));
    r
}

#[no_mangle]
unsafe extern "C" fn bigint_div(a: SkewedPtr, b: SkewedPtr) -> SkewedPtr {
    let r = bigint_alloc();
<<<<<<< HEAD
    let mut rem: mp_int = core::mem::zeroed(); // or core::mem::uninitialized?
    trap_on_err(check(mp_init(&mut rem as *mut _)));
    // TODO: Not possible to pass NULL for rem?
    trap_on_err(check(a.as_bigint().with_mp_int_ptr(|a| {
        b.as_bigint().with_mp_int_ptr(|b| {
            r.as_bigint()
                .with_mut_mp_int_ptr(|r| mp_div(a, b, r, &mut rem))
        })
    })));
=======
    check(mp_div(
        a.as_bigint().mp_int_ptr(),
        b.as_bigint().mp_int_ptr(),
        r.as_bigint().mp_int_ptr(),
        core::ptr::null_mut(),
    ));
>>>>>>> b7ecb343
    r
}

#[no_mangle]
unsafe extern "C" fn bigint_rem(a: SkewedPtr, b: SkewedPtr) -> SkewedPtr {
    let r = bigint_alloc();
<<<<<<< HEAD
    let mut quot: mp_int = core::mem::zeroed(); // or core::mem::uninitialized?
    trap_on_err(check(mp_init(&mut quot as *mut _)));
    // TODO: Not possible to pass NULL for quot?
    trap_on_err(check(a.as_bigint().with_mp_int_ptr(|a| {
        b.as_bigint().with_mp_int_ptr(|b| {
            r.as_bigint()
                .with_mut_mp_int_ptr(|r| mp_div(a, b, &mut quot, r))
        })
    })));
=======
    check(mp_div(
        a.as_bigint().mp_int_ptr(),
        b.as_bigint().mp_int_ptr(),
        core::ptr::null_mut(),
        r.as_bigint().mp_int_ptr(),
    ));
>>>>>>> b7ecb343
    r
}

#[no_mangle]
pub unsafe extern "C" fn bigint_neg(a: SkewedPtr) -> SkewedPtr {
    let r = bigint_alloc();
    trap_on_err(check(a.as_bigint().with_mp_int_ptr(|a| {
        r.as_bigint().with_mut_mp_int_ptr(|r| mp_neg(a, r))
    })));
    r
}

#[no_mangle]
unsafe extern "C" fn bigint_abs(a: SkewedPtr) -> SkewedPtr {
    let r = bigint_alloc();
    trap_on_err(check(a.as_bigint().with_mp_int_ptr(|a| {
        r.as_bigint().with_mut_mp_int_ptr(|r| mp_abs(a, r))
    })));
    r
}

#[no_mangle]
unsafe extern "C" fn bigint_isneg(a: SkewedPtr) -> bool {
    a.as_bigint().with_mp_int_ptr(|a| mp_isneg(a))
}

#[no_mangle]
unsafe extern "C" fn bigint_lsh(a: SkewedPtr, b: i32) -> SkewedPtr {
    let r = bigint_alloc();
    trap_on_err(check(a.as_bigint().with_mp_int_ptr(|a| {
        r.as_bigint().with_mut_mp_int_ptr(|r| mp_mul_2d(a, b, r))
    })));
    r
}

#[no_mangle]
unsafe extern "C" fn bigint_count_bits(a: SkewedPtr) -> i32 {
    a.as_bigint().with_mp_int_ptr(|a| mp_count_bits(a))
}

#[no_mangle]
pub unsafe extern "C" fn bigint_leb128_size(a: SkewedPtr) -> u32 {
    a.as_bigint().with_mp_int_ptr(|a| {
        if mp_iszero(a) {
            1
        } else {
            (mp_count_bits(a) as u32 + 6) / 7 // divide by 7, round up
        }
    })
}

// TODO (osa): I don't understand what `add_bit` means
unsafe fn bigint_leb128_encode_go(tmp: *mut mp_int, mut buf: *mut u8, add_bit: bool) {
    if mp_isneg(tmp) {
        bigint_trap();
    }

    loop {
        let byte = mp_get_u32(tmp) as u8;
        trap_on_err(check(mp_div_2d(tmp, 7, tmp, core::ptr::null_mut())));
        if !mp_iszero(tmp) || (add_bit && byte & (1 << 6) != 0) {
            *buf = byte | (1 << 7);
            buf = buf.add(1);
        } else {
            *buf = byte;
            break;
        }
    }
}

#[no_mangle]
pub unsafe extern "C" fn bigint_leb128_encode(n: SkewedPtr, buf: *mut u8) {
    let mut tmp: mp_int = core::mem::zeroed(); // or core::mem::uninitialized?
    trap_on_err(check(
        n.as_bigint().with_mp_int_ptr(|n| mp_init_copy(&mut tmp, n)),
    ));
    bigint_leb128_encode_go(&mut tmp, buf, false)
}

#[no_mangle]
unsafe extern "C" fn bigint_2complement_bits(n: SkewedPtr) -> u32 {
    trap_on_err(n.as_bigint().with_mp_int_ptr(|n| {
        if mp_isneg(n) {
            let mut tmp: mp_int = core::mem::zeroed(); // or core::mem::uninitialized?
            check(mp_init_copy(&mut tmp, n))?;
            check(mp_incr(&mut tmp))?;
            Ok(1 + mp_count_bits(&tmp) as u32)
        } else {
            Ok(1 + mp_count_bits(n) as u32)
        }
    }))
}

#[no_mangle]
pub unsafe extern "C" fn bigint_sleb128_size(n: SkewedPtr) -> u32 {
    (bigint_2complement_bits(n) + 6) / 7 // divide by 7, ruond up
}

#[no_mangle]
pub unsafe extern "C" fn bigint_sleb128_encode(n: SkewedPtr, buf: *mut u8) {
    let mut tmp: mp_int = core::mem::zeroed(); // or core::mem::uninitialized?
    trap_on_err(check(
        n.as_bigint().with_mp_int_ptr(|n| mp_init_copy(&mut tmp, n)),
    ));

    if mp_isneg(&tmp) {
        // Turn negatiave numbers into the two's complement of the right size
        let bytes = bigint_sleb128_size(n);
        let mut big: mp_int = core::mem::zeroed();
        trap_on_err(check(mp_init(&mut big)));
        trap_on_err(check(mp_2expt(&mut big, 7 * bytes as i32)));
        trap_on_err(check(mp_add(&mut tmp, &big, &mut tmp)));
        bigint_leb128_encode_go(&mut tmp, buf, false)
    } else {
        bigint_leb128_encode_go(&mut tmp, buf, true)
    }
}

#[no_mangle]
pub unsafe extern "C" fn bigint_leb128_decode(buf: *mut Buf) -> SkewedPtr {
    let r = bigint_alloc();

    trap_on_err(r.as_bigint().with_mut_mp_int_ptr(|r| {
        mp_zero(r);

        let mut tmp: mp_int = core::mem::zeroed();
        check(mp_init(&mut tmp))?;

        let mut shift = 0;
        loop {
            let byte = read_byte(buf);
            mp_set_u32(&mut tmp, (byte & 0b0111_1111) as u32);
            check(mp_mul_2d(&mut tmp, shift, &mut tmp))?;
            check(mp_add(r, &tmp, r))?;
            shift += 7;

            if byte & 0b1000_0000 == 0 {
                break;
            }
        }

        Ok(())
    }));

    r
}

#[no_mangle]
pub unsafe extern "C" fn bigint_sleb128_decode(buf: *mut Buf) -> SkewedPtr {
    let r = bigint_alloc();

    trap_on_err(r.as_bigint().with_mut_mp_int_ptr(|r| {
        mp_zero(r);

        let mut tmp: mp_int = core::mem::zeroed();
        check(mp_init(&mut tmp))?;

        let mut shift = 0;
        let mut last_sign_bit_set;
        loop {
            let byte = read_byte(buf);
            mp_set_u32(&mut tmp, (byte & 0b0111_1111) as u32);
            check(mp_mul_2d(&mut tmp, shift, &mut tmp))?;
            check(mp_add(r, &tmp, r))?;
            last_sign_bit_set = byte & 0b0100_0000 != 0;
            shift += 7;

            if byte & 0b1000_0000 == 0 {
                break;
            }
        }

        if last_sign_bit_set {
            // Negative number, un-2-complement it
            let mut big: mp_int = core::mem::zeroed();
            check(mp_init(&mut big))?;
            check(mp_2expt(&mut big, shift))?;
            check(mp_sub(r, &big, r))?;
        }

        Ok(())
    }));

    r
}<|MERGE_RESOLUTION|>--- conflicted
+++ resolved
@@ -349,48 +349,24 @@
 #[no_mangle]
 unsafe extern "C" fn bigint_div(a: SkewedPtr, b: SkewedPtr) -> SkewedPtr {
     let r = bigint_alloc();
-<<<<<<< HEAD
-    let mut rem: mp_int = core::mem::zeroed(); // or core::mem::uninitialized?
-    trap_on_err(check(mp_init(&mut rem as *mut _)));
-    // TODO: Not possible to pass NULL for rem?
     trap_on_err(check(a.as_bigint().with_mp_int_ptr(|a| {
         b.as_bigint().with_mp_int_ptr(|b| {
             r.as_bigint()
-                .with_mut_mp_int_ptr(|r| mp_div(a, b, r, &mut rem))
+                .with_mut_mp_int_ptr(|r| mp_div(a, b, r, core::ptr::null_mut()))
         })
     })));
-=======
-    check(mp_div(
-        a.as_bigint().mp_int_ptr(),
-        b.as_bigint().mp_int_ptr(),
-        r.as_bigint().mp_int_ptr(),
-        core::ptr::null_mut(),
-    ));
->>>>>>> b7ecb343
     r
 }
 
 #[no_mangle]
 unsafe extern "C" fn bigint_rem(a: SkewedPtr, b: SkewedPtr) -> SkewedPtr {
     let r = bigint_alloc();
-<<<<<<< HEAD
-    let mut quot: mp_int = core::mem::zeroed(); // or core::mem::uninitialized?
-    trap_on_err(check(mp_init(&mut quot as *mut _)));
-    // TODO: Not possible to pass NULL for quot?
     trap_on_err(check(a.as_bigint().with_mp_int_ptr(|a| {
         b.as_bigint().with_mp_int_ptr(|b| {
             r.as_bigint()
-                .with_mut_mp_int_ptr(|r| mp_div(a, b, &mut quot, r))
+                .with_mut_mp_int_ptr(|r| mp_div(a, b, core::ptr::null_mut(), r))
         })
     })));
-=======
-    check(mp_div(
-        a.as_bigint().mp_int_ptr(),
-        b.as_bigint().mp_int_ptr(),
-        core::ptr::null_mut(),
-        r.as_bigint().mp_int_ptr(),
-    ));
->>>>>>> b7ecb343
     r
 }
 
