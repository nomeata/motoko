--- conflicted
+++ resolved
@@ -6,11 +6,6 @@
   haskell-lsp = self.haskell-lsp_0_20_0_1;
 
   parser-combinators = self.parser-combinators_1_2_1;
-<<<<<<< HEAD
-
-  lsp-test = nix.haskell.lib.dontCheck self.lsp-test_0_10_0_0;
-=======
->>>>>>> 58e948bb
 
   lsp-test = nix.haskell.lib.dontCheck self.lsp-test_0_10_1_0;
 
