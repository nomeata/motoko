--- conflicted
+++ resolved
@@ -6,14 +6,9 @@
         "type": "git"
     },
     "dfinity": {
-        "branch": "multi-value",
-        "ref": "multi-value",
+        "ref": "joachim/multi-value",
         "repo": "ssh://git@github.com/dfinity-lab/dfinity",
-<<<<<<< HEAD
-        "rev": "7cfe0afd10bc460d3e22228baba846656f6a1801",
-=======
-        "rev": "87cd793e05ef1920cd8c2ca7fe6373abddba12e5",
->>>>>>> 042be5bd
+        "rev": "efad48f0412c006f8718c6a94ae4fc082b7385f8",
         "type": "git"
     },
     "esm": {
