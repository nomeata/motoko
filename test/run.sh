--- conflicted
+++ resolved
@@ -324,8 +324,7 @@
             if grep -F -q CHECK $mangled
             then
               $ECHO -n " [FileCheck]"
-<<<<<<< HEAD
-              wasm2wat --no-check --enable-multi-value $out/$base.wasm \
+              wasm2wat --no-check $out/$base.wasm \
               | tee $out/$base.wat \
               | FileCheck $mangled > $out/$base.filecheck 2>&1
               diff_files="$diff_files $base.filecheck"
@@ -335,10 +334,6 @@
               | head -n 1 \
               | sed -e "s/.*RUN://g" -e "s,%\.mo,$mangled,g" -e "s,%\.wasm,$out/$base.wasm,g" \
               | bash > $out/$base.filecheck 2>&1
-=======
-              wasm2wat --no-check $out/$base.wasm > $out/$base.wat
-              cat $out/$base.wat | FileCheck $mangled > $out/$base.filecheck 2>&1
->>>>>>> adcab1bd
               diff_files="$diff_files $base.filecheck"
             fi
           fi
