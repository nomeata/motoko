--- conflicted
+++ resolved
@@ -9,13 +9,8 @@
 clean:
 	rm -rf _out
 
-<<<<<<< HEAD
-WASM_CLANG?=clang-11
-WASM_LD?=wasm-ld
-=======
 WASM_CLANG?=clang-10
 WASM_LD?=wasm-ld-10
->>>>>>> fa0f0d1d
 MO_LD?=../../src/mo-ld
 
 _out/%.lib.o: %.c | _out
