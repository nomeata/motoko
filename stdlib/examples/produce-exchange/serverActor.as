--- conflicted
+++ resolved
@@ -71,13 +71,8 @@
     isProducer: Bool,
     isRetailer: Bool,
     isTransporter: Bool
-<<<<<<< HEAD
   ) : async Result<T.UserId,T.IdErr> {
     Result.fromOption<T.UserId,T.IdErr>(
-=======
-  ) : async Result<UserId,IdErr> {
-    optionResult<UserId,IdErr>(
->>>>>>> 7016c2fd
       getModel().addUser(
         public_key,
         user_name,
@@ -89,11 +84,7 @@
         isTransporter
       ),
       {#idErr}
-<<<<<<< HEAD
     )   
-=======
-    )
->>>>>>> 7016c2fd
   };
 
   /**
@@ -110,13 +101,8 @@
    ---------------------------
    Get the information associated with a user, based on its id.
    */
-<<<<<<< HEAD
   getUserInfo(id:T.UserId) : async Result<T.UserInfo, T.IdErr> {
     Result.fromOption<T.UserInfo, T.IdErr>(
-=======
-  getUserInfo(id:UserId) : async Result<UserInfo, IdErr> {
-    optionResult<UserInfo, IdErr>(
->>>>>>> 7016c2fd
       getModel().userTable.getInfo(id),
       {#idErr}
     )
@@ -141,28 +127,18 @@
     capacity_ : T.Weight,
     isFridge_ : Bool,
     isFreezer_ : Bool,
-<<<<<<< HEAD
-  ) : async Result<T.TruckTypeId, ()> {
-    Result.fromOption<T.TruckTypeId,()>(
+  ) : async Result<T.TruckTypeId,None> {
+    Result.fromSome<T.TruckTypeId>(
       getModel()
         .truckTypeTable.addInfoGetId(
         func (id_:T.TruckTypeId) : T.TruckTypeInfo =
           
-=======
-  ) : async Result<TruckTypeId,None> {
-    optionUnwrapResult<TruckTypeId>(
-      getModel()
-        .truckTypeTable.addInfoGetId(
-        func (id_:TruckTypeId) : TruckTypeInfo =
-
->>>>>>> 7016c2fd
           // xxx: AS should have more concise syntax for this pattern, below:
           // two problems I see, that are separate:
           // 1: repeating the label/variable name, which is the same in each case, twice.
           // 2: explicit type annotations, because of "type error, cannot infer type of forward variable ..."
           //    but two other sources exist for each type: the type of `insert` is known, and hence, this record has a known type,
           //    and, the type of each of these `variables` is known, as well.
-<<<<<<< HEAD
           
           shared {
             id=id_ :T.TruckTypeId;
@@ -171,19 +147,7 @@
             capacity=capacity_:T.Weight;
             isFridge=isFridge_:Bool;
             isFreezer=isFreezer_:Bool;
-          }),
-      ()
-=======
-
-          shared {
-            id=id_ :TruckTypeId;
-            short_name=short_name_:Text;
-            description=description_:Text;
-            capacity=capacity_:Weight;
-            isFridge=isFridge_:Bool;
-            isFreezer=isFreezer_:Bool;
           })
->>>>>>> 7016c2fd
     )
   };
 
@@ -193,21 +157,12 @@
    */
 
   registrarRemTruckType(
-<<<<<<< HEAD
     id: T.TruckTypeId
   ) : async Result<(),T.ServerErr> {
     Result.fromOption<(),T.IdErr>(
       getModel().truckTypeTable.remGetUnit(id),
       {#idErr}
     )    
-=======
-    id: TruckTypeId
-  ) : async Result<(),ServerErr> {
-    optionResult<(),IdErr>(
-      getModel().truckTypeTable.remGetUnit(id),
-      {#idErr}
-    )
->>>>>>> 7016c2fd
   };
 
   /**
@@ -216,15 +171,9 @@
    */
 
   getTruckTypeInfo(
-<<<<<<< HEAD
     id: T.TruckTypeId
   ) : async Result<T.TruckTypeInfo,T.IdErr> {
     Result.fromOption<T.TruckTypeInfo,T.IdErr>(
-=======
-    id: TruckTypeId
-  ) : async Result<TruckTypeInfo,IdErr> {
-    optionResult<TruckTypeInfo,IdErr>(
->>>>>>> 7016c2fd
       getModel().truckTypeTable.getInfo(id),
       {#idErr}
     )
@@ -257,28 +206,15 @@
   registrarAddRegion(
     short_name_:  Text,
     description_: Text,
-<<<<<<< HEAD
-  ) : async Result<T.RegionId,()> {
-    Result.fromOption<T.RegionId,()>(
+  ) : async Result<T.RegionId,None> {
+    Result.fromSome<T.RegionId>(
       getModel().regionTable.addInfoGetId(
         func (id_:T.RegionId) : T.RegionInfo =
           shared {
             id = id_:T.RegionId;
             short_name=short_name_:Text;
             description=description_:Text
-          }),
-      ()
-=======
-  ) : async Result<RegionId,None> {
-    optionUnwrapResult<RegionId>(
-      getModel().regionTable.addInfoGetId(
-        func (id_:RegionId) : RegionInfo =
-          shared {
-            id = id_:RegionId;
-            short_name=short_name_:Text;
-            description=description_:Text
           })
->>>>>>> 7016c2fd
     )
   };
 
@@ -290,15 +226,9 @@
    */
 
   registrarRemRegion(
-<<<<<<< HEAD
     id: T.RegionId
   ) : async Result<(),T.IdErr> {
     Result.fromOption<(),T.IdErr>(
-=======
-    id: RegionId
-  ) : async Result<(),IdErr> {
-    optionResult<(),IdErr>(
->>>>>>> 7016c2fd
       getModel().regionTable.remGetUnit(id),
       {#idErr},
     )
@@ -313,15 +243,9 @@
    */
 
   getRegionInfo(
-<<<<<<< HEAD
     id: T.RegionId
   ) : async Result<T.RegionInfo,T.IdErr> {
     Result.fromOption<T.RegionInfo,T.IdErr>(
-=======
-    id: RegionId
-  ) : async Result<RegionInfo,IdErr> {
-    optionResult<RegionInfo,IdErr>(
->>>>>>> 7016c2fd
       getModel().regionTable.getInfo(id),
       {#idErr}
     )
@@ -358,10 +282,9 @@
   registrarAddProduce(
     short_name_:  Text,
     description_: Text,
-<<<<<<< HEAD
     grade_: T.Grade,
-  ) : async Result<T.ProduceId,()> {
-    Result.fromOption<T.ProduceId,()>(
+  ) : async Result<T.ProduceId,None> {
+    Result.fromSome<T.ProduceId>(
       getModel().produceTable.addInfoGetId(
         func (id_:T.ProduceId) : T.ProduceInfo =
           shared {
@@ -369,21 +292,7 @@
             short_name=short_name_:Text;
             description=description_:Text;
             grade=grade_:T.Grade
-          }),
-      ()
-=======
-    grade_: Grade,
-  ) : async Result<ProduceId,None> {
-    optionUnwrapResult<ProduceId>(
-      getModel().produceTable.addInfoGetId(
-        func (id_:ProduceId) : ProduceInfo =
-          shared {
-            id = id_:ProduceId;
-            short_name=short_name_:Text;
-            description=description_:Text;
-            grade=grade_:Grade
           })
->>>>>>> 7016c2fd
     )
   };
 
@@ -395,15 +304,9 @@
    */
 
   registrarRemProduce(
-<<<<<<< HEAD
     id: T.ProduceId
   ) : async Result<(),T.IdErr> {
     Result.fromOption<(),T.IdErr>(
-=======
-    id: ProduceId
-  ) : async Result<(),IdErr> {
-    optionResult<(),IdErr>(
->>>>>>> 7016c2fd
       getModel().produceTable.remGetUnit(id),
       {#idErr},
     )
@@ -416,15 +319,9 @@
    */
 
   getProduceInfo(
-<<<<<<< HEAD
     id: T.ProduceId
   ) : async Result<T.ProduceInfo,T.IdErr> {
     Result.fromOption<T.ProduceInfo,T.IdErr>(
-=======
-    id: ProduceId
-  ) : async Result<ProduceInfo,IdErr> {
-    optionResult<ProduceInfo,IdErr>(
->>>>>>> 7016c2fd
       getModel().produceTable.getInfo(id),
       {#idErr}
     )
@@ -454,10 +351,9 @@
    */
 
   registrarAddProducer(
-    producer_public_key : PublicKey,
+    producer_public_key : T.PublicKey,
     short_name_:  Text,
     description_: Text,
-<<<<<<< HEAD
     region_: T.RegionId,
   ) : async Result<T.ProducerId,T.IdErr> {
     Result.fromOption<T.ProduceId,T.IdErr>(
@@ -465,22 +361,10 @@
         func(id_:T.ProducerId):T.ProducerInfo {
           shared {
             id=id_:T.ProducerId;
+            public_key=producer_public_key;
             short_name=short_name_:Text;
             description=description_:Text;
             region=region_:T.RegionId;
-=======
-    region_: RegionId,
-  ) : async Result<ProducerId,IdErr> {
-    optionResult<ProduceId,IdErr>(
-      getModel().producerTable.addInfoGetId(
-        func(id_:ProducerId):ProducerInfo {
-          shared {
-            id=id_:ProducerId;
-            public_key=producer_public_key;
-            short_name=short_name_:Text;
-            description=description_:Text;
-            region=region_:RegionId;
->>>>>>> 7016c2fd
             inventory=[];
             reserved=[];
           }
@@ -497,15 +381,9 @@
    */
 
   registrarRemProducer(
-<<<<<<< HEAD
     id: T.ProducerId
   ) : async Result<(),T.IdErr> {
     Result.fromOption<(),T.IdErr>(
-=======
-    id: ProducerId
-  ) : async Result<(),IdErr> {
-    optionResult<(),IdErr>(
->>>>>>> 7016c2fd
       getModel().producerTable.remGetUnit(id),
       {#idErr}
     )
@@ -518,21 +396,12 @@
    */
 
   getProducerInfo(
-<<<<<<< HEAD
     id: T.ProducerId
   ) : async Result<T.ProducerInfo,T.IdErr> {
     Result.fromOption<T.ProducerInfo,T.IdErr>(
       getModel().producerTable.getInfo(id),
       {#idErr}
     )  
-=======
-    id: ProducerId
-  ) : async Result<ProducerInfo,IdErr> {
-    optionResult<ProducerInfo,IdErr>(
-      getModel().producerTable.getInfo(id),
-      {#idErr}
-    )
->>>>>>> 7016c2fd
   };
 
   /**
@@ -559,10 +428,9 @@
    */
 
   registrarAddRetailer(
-    retailer_public_key : PublicKey,
+    retailer_public_key : T.PublicKey,
     short_name_:  Text,
     description_: Text,
-<<<<<<< HEAD
     region_: T.RegionId,
   ) : async Result<T.RetailerId,T.IdErr> {
     Result.fromOption<T.RetailerId,T.IdErr>(
@@ -570,22 +438,10 @@
         func(id_:T.RetailerId):T.RetailerInfo {
           shared {
             id=id_:T.RetailerId;
+            public_key=retailer_public_key;
             short_name=short_name_:Text;
             description=description_:Text;
             region=region_:T.RegionId
-=======
-    region_: RegionId,
-  ) : async Result<RetailerId,IdErr> {
-    optionResult<RetailerId,IdErr>(
-      getModel().retailerTable.addInfoGetId(
-        func(id_:RetailerId):RetailerInfo {
-          shared {
-            id=id_:RetailerId;
-            public_key=retailer_public_key;
-            short_name=short_name_:Text;
-            description=description_:Text;
-            region=region_:RegionId
->>>>>>> 7016c2fd
           }
         }),
       {#idErr}
@@ -600,21 +456,12 @@
    */
 
   registrarRemRetailer(
-<<<<<<< HEAD
     id: T.RetailerId
   ) : async Result<(),T.IdErr> {
     Result.fromOption<(),T.IdErr>(
       getModel().retailerTable.remGetUnit(id),
       {#idErr}
     )    
-=======
-    id: RetailerId
-  ) : async Result<(),IdErr> {
-    optionResult<(),IdErr>(
-      getModel().retailerTable.remGetUnit(id),
-      {#idErr}
-    )
->>>>>>> 7016c2fd
   };
 
   /**
@@ -623,15 +470,9 @@
    */
 
   getRetailerInfo(
-<<<<<<< HEAD
     id: T.RetailerId
   ) : async Result<T.RetailerInfo,T.IdErr> {
     Result.fromOption<T.RetailerInfo,T.IdErr>(
-=======
-    id: RetailerId
-  ) : async Result<RetailerInfo,IdErr> {
-    optionResult<RetailerInfo,IdErr>(
->>>>>>> 7016c2fd
       getModel().retailerTable.getInfo(id),
       {#idErr}
     )
@@ -659,36 +500,23 @@
 
    */
   registrarAddTransporter(
-    transporter_public_key: PublicKey,
+    transporter_public_key: T.PublicKey,
     short_name_:  Text,
     description_: Text,
-<<<<<<< HEAD
   ) : async Result<T.TransporterId,()> {
     Result.fromOption<T.TransporterId,()>(
       getModel().transporterTable.addInfoGetId(
         func(id_:T.TransporterId):T.TransporterInfo {
           shared {
             id=id_:T.TransporterId;
-=======
-  ) : async Result<TransporterId,None> {
-    optionUnwrapResult<TransporterId>(
-      getModel().transporterTable.addInfoGetId(
-        func(id_:TransporterId):TransporterInfo {
-          shared {
-            id=id_:TransporterId;
             public_key=transporter_public_key;
->>>>>>> 7016c2fd
             short_name=short_name_:Text;
             description=description_:Text;
             routes=[];
             reserved=[];
           }
-<<<<<<< HEAD
         }),
       ()
-=======
-        })
->>>>>>> 7016c2fd
     )
   };
 
@@ -699,15 +527,9 @@
    */
 
   registrarRemTransporter(
-<<<<<<< HEAD
     id: T.TransporterId
   ) : async Result<(),T.IdErr> {
     Result.fromOption<(),T.IdErr>(
-=======
-    id: TransporterId
-  ) : async Result<(),IdErr> {
-    optionResult<(),IdErr>(
->>>>>>> 7016c2fd
       getModel().transporterTable.remGetUnit(id),
       {#idErr}
     )
@@ -719,15 +541,9 @@
    */
 
   getTransporterInfo(
-<<<<<<< HEAD
     id: T.TransporterId
   ) : async Result<T.TransporterInfo,T.IdErr> {
     Result.fromOption<T.TransporterInfo,T.IdErr>(
-=======
-    id: TransporterId
-  ) : async Result<TransporterInfo,IdErr> {
-    optionResult<TransporterInfo,IdErr>(
->>>>>>> 7016c2fd
       getModel().transporterTable.getInfo(id),
       {#idErr}
     )
@@ -756,9 +572,8 @@
    See also [Model.producerAddInventory]($DOCURL/stdlib/examples/produce-exchange/serverModel.md#produceraddinventory)
    */
   producerAddInventory(
-<<<<<<< HEAD
     public_key: T.PublicKey,
-    id:   T.UserId,
+    id:   T.ProducerId,
     prod: T.ProduceId,
     quant:T.Quantity,
     weight:T.Weight,
@@ -767,21 +582,9 @@
     end:  T.Date,
     comments: Text,
   ) : async Result<T.InventoryId,T.ServerErr> {
-=======
-    public_key: PublicKey,
-    id:   ProducerId,
-    prod: ProduceId,
-    quant:Quantity,
-    weight:Weight,
-    ppu:  PricePerUnit,
-    begin:Date,
-    end:  Date,
-    comments: Text,
-  ) : async Result<InventoryId,ServerErr> {
     if (not getModel().isValidPublicKey(#producer(id), public_key)) {
       return (#err(#publicKeyErr))
     };
->>>>>>> 7016c2fd
     getModel().
       producerAddInventory(
         null, id, prod, quant, weight, ppu, begin, end, comments)
@@ -793,10 +596,9 @@
 
    */
   producerUpdateInventory(
-<<<<<<< HEAD
     public_key: T.PublicKey,
     iid:  T.InventoryId,
-    id:   T.UserId,
+    id:   T.ProducerId,
     prod: T.ProduceId,
     quant:T.Quantity,
     weight:T.Weight,
@@ -805,22 +607,9 @@
     end:  T.Date,
     comments: Text,
   ) : async Result<(),T.ServerErr> {
-=======
-    public_key: PublicKey,
-    iid:  InventoryId,
-    id:   ProducerId,
-    prod: ProduceId,
-    quant:Quantity,
-    weight:Weight,
-    ppu:  PricePerUnit,
-    begin:Date,
-    end:  Date,
-    comments: Text,
-  ) : async Result<(),ServerErr> {
     if (not getModel().isValidPublicKey(#producer(id), public_key)) {
       return (#err(#publicKeyErr))
     };
->>>>>>> 7016c2fd
     getModel().
       producerUpdateInventory(
         iid, id, prod, quant, weight, ppu, begin, end, comments)
@@ -830,35 +619,22 @@
    `producerRemInventory`
    ---------------------------
    */
-<<<<<<< HEAD
   producerRemInventory(public_key: T.PublicKey, id:T.InventoryId) : async Result<(),T.ServerErr> {
-    getModel()
-      .producerRemInventory(public_key, id)
-=======
-  producerRemInventory(public_key: PublicKey, id:InventoryId) : async Result<(),ServerErr> {
     if (not getModel().isValidPublicKey(#producer(id), public_key)) {
       return (#err(#publicKeyErr))
     };
     getModel().producerRemInventory(id)
->>>>>>> 7016c2fd
   };
 
   /**
    `producerAllInventoryInfo`
    ---------------------------
    */
-<<<<<<< HEAD
   producerAllInventoryInfo(public_key: T.PublicKey, id:T.UserId) : async Result<[T.InventoryInfo],T.IdErr> {
     Result.fromOption<[T.InventoryInfo],T.IdErr>(
       getModel()
-        .producerAllInventoryInfo(public_key, id),
-      {#idErr}
-=======
-  producerAllInventoryInfo(public_key: PublicKey, id:ProducerId) : async Result<[InventoryInfo],IdErr> {
-    optionResult<[InventoryInfo],IdErr>(
-      getModel().producerAllInventoryInfo(id),
-      #idErr
->>>>>>> 7016c2fd
+        .producerAllInventoryInfo(id),
+      {#idErr}
     )
   };
 
@@ -866,18 +642,11 @@
    `producerAllReservationInfo`
    ---------------------------
    */
-<<<<<<< HEAD
   producerReservations(public_key: T.PublicKey, id:T.UserId) : async Result<[T.ReservedInventoryInfo],T.IdErr> {
     Result.fromOption<[T.ReservedInventoryInfo],T.IdErr>(
       getModel()
-        .producerReservations(public_key, id),
-      {#idErr}
-=======
-  producerAllReservationInfo(public_key: PublicKey, id:ProducerId) : async Result<[ReservedInventoryInfo],IdErr> {
-    optionResult<[ReservedInventoryInfo],IdErr>(
-      getModel().producerAllReservationInfo(id),
-      #idErr
->>>>>>> 7016c2fd
+        .producerAllReservationInfo(id),
+      {#idErr}
     )
   };
 
@@ -894,16 +663,10 @@
    ---------------------------
    The last sales price for produce within a given geographic area; null region id means "all areas."
    */
-<<<<<<< HEAD
   produceMarketInfo(public_key: T.PublicKey, id:T.ProduceId, reg:?T.RegionId) : async Result<[T.ProduceMarketInfo],T.IdErr> {
     Result.fromOption<[T.ProduceMarketInfo],T.IdErr>(
       getModel()
-        .produceMarketInfo(public_key, id, reg),
-=======
-  produceMarketInfo(public_key: PublicKey, id:ProduceId, reg:?RegionId) : async Result<[ProduceMarketInfo],IdErr> {
-    optionResult<[ProduceMarketInfo],IdErr>(
-      getModel().produceMarketInfo(id, reg),
->>>>>>> 7016c2fd
+        .produceMarketInfo(id, reg),
       {#idErr}
     )
   };
@@ -914,14 +677,9 @@
    ---------------------------
    Get the information for all known inventory.
    */
-<<<<<<< HEAD
   allInventoryInfo() : async [T.InventoryInfo] {
     getModel()
       .inventoryTable.allInfo()
-=======
-  allInventoryInfo() : async [InventoryInfo] {
-    getModel().inventoryTable.allInfo()
->>>>>>> 7016c2fd
   };
 
   /**
@@ -929,16 +687,10 @@
    ---------------------------
    Get the information associated with inventory, based on its id.
    */
-<<<<<<< HEAD
   getInventoryInfo(id:T.InventoryId) : async Result<T.InventoryInfo,T.IdErr> {
     Result.fromOption<T.InventoryInfo,T.IdErr>(
       getModel()
         .inventoryTable.getInfo(id),
-=======
-  getInventoryInfo(id:InventoryId) : async Result<InventoryInfo,IdErr> {
-    optionResult<InventoryInfo,IdErr>(
-      getModel().inventoryTable.getInfo(id),
->>>>>>> 7016c2fd
       {#idErr}
     )
   };
@@ -954,9 +706,8 @@
    ---------------------------
    */
   transporterAddRoute(
-<<<<<<< HEAD
     public_key: T.PublicKey,
-    id:  T.UserId,
+    id:     T.TransporterId,
     rstart: T.RegionId,
     rend:   T.RegionId,
     start:  T.Date,
@@ -964,22 +715,10 @@
     cost:   T.Price,
     ttid:   T.TruckTypeId
   ) : async Result<T.RouteId,T.ServerErr> {
-    getModel().transporterAddRoute(public_key, null, id, rstart, rend, start, end, cost, ttid)
-=======
-    public_key: PublicKey,
-    id:     TransporterId,
-    rstart: RegionId,
-    rend:   RegionId,
-    start:  Date,
-    end:    Date,
-    cost:   Price,
-    ttid:   TruckTypeId
-  ) : async Result<RouteId,ServerErr> {
     if (not getModel().isValidPublicKey(#transporter(id), public_key)) {
       return (#err(#publicKeyErr))
     };
     getModel().transporterAddRoute(null, id, rstart, rend, start, end, cost, ttid)
->>>>>>> 7016c2fd
   };
 
   /**
@@ -987,10 +726,9 @@
    ---------------------------
    */
   transporterUpdateRoute(
-<<<<<<< HEAD
     public_key: T.PublicKey,
     route:  T.RouteId,
-    id:  T.UserId,
+    id:     T.TransporterId,
     rstart: T.RegionId,
     rend:   T.RegionId,
     start:  T.Date,
@@ -998,58 +736,32 @@
     cost:   T.Price,
     ttid:   T.TruckTypeId
   ) : async Result<(),T.ServerErr> {
-    getModel().transporterUpdateRoute(public_key, route, id, rstart, rend, start, end, cost, ttid)
-=======
-    public_key: PublicKey,
-    route:  RouteId,
-    id:     TransporterId,
-    rstart: RegionId,
-    rend:   RegionId,
-    start:  Date,
-    end:    Date,
-    cost:   Price,
-    ttid:   TruckTypeId
-  ) : async Result<(),ServerErr> {
     if (not getModel().isValidPublicKey(#transporter(id), public_key)) {
       return (#err(#publicKeyErr))
     };
     getModel().transporterUpdateRoute(route, id, rstart, rend, start, end, cost, ttid)
->>>>>>> 7016c2fd
   };
 
   /**
    `transporterRemRoute`
    ---------------------------
    */
-<<<<<<< HEAD
   transporterRemRoute(public_key: T.PublicKey, id:T.RouteId) : async Result<(),T.ServerErr> {
-      getModel()
-        .transporterRemRoute(public_key, id)
-=======
-  transporterRemRoute(public_key: PublicKey, id:RouteId) : async Result<(),ServerErr> {
     if (not getModel().isValidPublicKey(#transporter(id), public_key)) {
       return (#err(#publicKeyErr))
     };
     getModel().transporterRemRoute(id)
->>>>>>> 7016c2fd
   };
 
   /**
    `transporterAllRouteInfo`
    ---------------------------
    */
-<<<<<<< HEAD
   transporterAllRouteInfo(public_key: T.PublicKey, id:T.UserId) : async Result<[T.RouteInfo],T.IdErr> {
     Result.fromOption<[T.RouteInfo],T.IdErr>(
       getModel()
-        .transporterAllRouteInfo(public_key, id),
-      {#idErr}
-=======
-  transporterAllRouteInfo(public_key: PublicKey, id:TransporterId) : async Result<[RouteInfo],IdErr> {
-    optionResult<[RouteInfo],IdErr>(
-      getModel().transporterAllRouteInfo(id),
-      #idErr
->>>>>>> 7016c2fd
+        .transporterAllRouteInfo(id),
+      {#idErr}
     )
   };
 
@@ -1057,19 +769,11 @@
    `transporterAllReservationInfo`
    ---------------------------
    */
-<<<<<<< HEAD
   transporterAllReservationInfo(public_key: T.PublicKey, id:T.UserId) : async Result<[T.ReservedRouteInfo],T.IdErr> {
     Result.fromOption<[T.ReservedRouteInfo],T.IdErr>(
       getModel()
-        .transporterAllReservationInfo(public_key, id),
-      {#idErr}
-=======
-  transporterAllReservationInfo(public_key: PublicKey, id:TransporterId) : async Result<[ReservedRouteInfo],IdErr> {
-    optionResult<[ReservedRouteInfo],IdErr>(
-      getModel()
         .transporterAllReservationInfo(id),
-      #idErr
->>>>>>> 7016c2fd
+      {#idErr}
     )
   };
 
@@ -1092,15 +796,9 @@
    */
 
   getRouteInfo(
-<<<<<<< HEAD
     id: T.RouteId
   ) : async Result<T.RouteInfo,T.IdErr> {
     Result.fromOption<T.RouteInfo,T.IdErr>(
-=======
-    id: RouteId
-  ) : async Result<RouteInfo,IdErr> {
-    optionResult<RouteInfo,IdErr>(
->>>>>>> 7016c2fd
       getModel().routeTable.getInfo(id),
       {#idErr}
     )
@@ -1114,20 +812,13 @@
    ---------------------------
 
    */
-<<<<<<< HEAD
-  retailerQueryAll(public_key: T.PublicKey, id:T.UserId) : async Result<T.QueryAllResults,T.IdErr> {
+  retailerQueryAll(public_key: T.PublicKey, id:T.RetailerId,
+                   queryProduce:?T.ProduceId,
+                   queryDate:?T.Date
+  ) : async Result<T.QueryAllResults,T.IdErr> {
     Result.fromOption<T.QueryAllResults,T.IdErr>(
       getModel().
-        retailerQueryAll(public_key, id),
-=======
-  retailerQueryAll(public_key: PublicKey, id:RetailerId,
-                   queryProduce:?ProduceId,
-                   queryDate:?Date
-  ) : async Result<QueryAllResults,IdErr> {
-    optionResult<QueryAllResults,IdErr>(
-      getModel().
         retailerQueryAll(id, queryProduce, queryDate),
->>>>>>> 7016c2fd
       {#idErr}
     )
   };
@@ -1136,94 +827,50 @@
    `retailerReserve`
    ---------------------------
    */
-<<<<<<< HEAD
-  retailerQueryDates(
+  retailerReserve(
     public_key: T.PublicKey,
-    id:T.UserId,
-    begin:T.Date,
-    end:T.Date
-  ) : async Result<[T.InventoryInfo],T.IdErr>
-  {
-    Result.fromOption<[T.InventoryInfo],T.IdErr>(
-      getModel().
-        retailerQueryDates(public_key, id, begin, end),
-      {#idErr}
-    )
-=======
-  retailerReserve(
-    public_key: PublicKey,
-    id:RetailerId,
-    inventory:InventoryId,
-    route:RouteId) : async Result<(ReservedInventoryId, ReservedRouteId),ServerErr>
+    id:T.RetailerId,
+    inventory:T.InventoryId,
+    route:T.RouteId) : async Result<(T.ReservedInventoryId, T.ReservedRouteId),T.ServerErr>
   {
     if (not getModel().isValidPublicKey(#retailer(id), public_key)) {
       return (#err(#publicKeyErr))
     };
     getModel().
       retailerReserve(id, inventory, route)
->>>>>>> 7016c2fd
   };
 
   /**
    `retailerReserveMany`
    ---------------------------
    */
-<<<<<<< HEAD
-  retailerReserve(
+  retailerReserveMany(
     public_key: T.PublicKey,
-    id:T.UserId,
-    inventory:T.InventoryId,
-    route:T.RouteId) : async Result<(T.ReservedInventoryId, T.ReservedRouteId),()>
-  {
-    Result.fromOption<(T.ReservedInventoryId, T.ReservedRouteId),()>(
-      getModel().
-        retailerReserve(public_key, id, inventory, route),
-      ()
-    )
-=======
-  retailerReserveMany(
-    public_key: PublicKey,
-    id: RetailerId,
-    list: [(InventoryId, RouteId)]
+    id: T.RetailerId,
+    list: [(T.InventoryId, T.RouteId)]
   )
-    : async Result<[Result<(ReservedInventoryId, ReservedRouteId), ServerErr>], ServerErr>
+    : async Result<[Result<(T.ReservedInventoryId, T.ReservedRouteId), T.ServerErr>], T.ServerErr>
   {
     if (not getModel().isValidPublicKey(#retailer(id), public_key)) {
       return (#err(#publicKeyErr))
     };
     #ok(getModel().retailerReserveMany(id, list))
->>>>>>> 7016c2fd
   };
 
   /**
    `retailerReservations`
    ---------------------------
 
-<<<<<<< HEAD
-   TODO-Cursors (see above).
-
-   */
-  retailerReservations(public_key: T.PublicKey, id:T.UserId) :
+  */
+  retailerReservations(public_key: T.PublicKey, id:T.RetailerId) :
     async Result<[(T.ReservedInventoryInfo,
-                   T.ReservedRouteInfo)],()>
+                   T.ReservedRouteInfo)],T.ServerErr>
   {
     Result.fromOption<[(T.ReservedInventoryInfo,
-                   T.ReservedRouteInfo)],()>(
-      getModel().
-        retailerAllReservationInfo(public_key, id),
-      ()
-=======
-  */
-  retailerReservations(public_key: PublicKey, id:RetailerId) :
-    async Result<[(ReservedInventoryInfo,
-                   ReservedRouteInfo)],ServerErr>
-  {
-    optionResult<[(ReservedInventoryInfo,
-                   ReservedRouteInfo)],ServerErr>(
+                   T.ReservedRouteInfo)],T.ServerErr>(
       getModel().
         retailerAllReservationInfo(id),
       #idErr
->>>>>>> 7016c2fd
     )
   };
 
