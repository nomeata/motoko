(*
This module is the backend of the Motoko compiler. It takes a program in
the intermediate representation (ir.ml), and produces a WebAssembly module,
with DFINITY extensions (customModule.ml). An important helper module is
instrList.ml, which provides a more convenient way of assembling WebAssembly
instruction lists, as it takes care of (1) source locations and (2) labels.

This file is split up in a number of modules, purely for namespacing and
grouping. Every module has a high-level prose comment explaining the concept;
this keeps documentation close to the code (a lesson learned from Simon PJ).
*)

open Ir_def
open Mo_values
open Mo_types
open Mo_config

open Wasm_exts.Ast
open Wasm.Types
open Source
(* Re-shadow Source.(@@), to get Stdlib.(@@) *)
let (@@) = Stdlib.(@@)

module G = InstrList
let (^^) = G.(^^) (* is this how we import a single operator from a module that we otherwise use qualified? *)

(* WebAssembly pages are 64kb. *)
let page_size = Int32.of_int (64*1024)

(*
Pointers are skewed (translated) -1 relative to the actual offset.
See documentation of module BitTagged for more detail.
*)
let ptr_skew = -1l
let ptr_unskew = 1l

(* Helper functions to produce annotated terms (Wasm.AST) *)
let nr x = { Wasm.Source.it = x; Wasm.Source.at = Wasm.Source.no_region }

let todo fn se x = Printf.eprintf "%s: %s" fn (Wasm.Sexpr.to_string 80 se); x

exception CodegenError of string
let fatal fmt = Printf.ksprintf (fun s -> raise (CodegenError s)) fmt

module StaticBytes = struct
  (* A very simple DSL to describe static memory *)

  type t_ =
    | I32 of int32
    | I64 of int64
    | Seq of t
    | Bytes of string

  and t = t_ list

  let i32s is = Seq (List.map (fun i -> I32 i) is)

  let rec add : Buffer.t -> t_ -> unit = fun buf -> function
    | I32 i -> Buffer.add_int32_le buf i
    | I64 i -> Buffer.add_int64_le buf i
    | Seq xs -> List.iter (add buf) xs
    | Bytes b -> Buffer.add_string buf b

  let as_bytes : t -> string = fun xs ->
    let buf = Buffer.create 16 in
    List.iter (add buf) xs;
    Buffer.contents buf

end (* StaticBytes *)

module Const = struct

  (* Literals, as used in constant values. This is a projection of Ir.Lit,
     combining cases whose details we no longer care about.
     Should be still precise enough to map to the cases supported by SR.t.

     In other words: It is the smallest type that allows these three functions:

       (* projection of Ir.list. NB: pure, no access to env *)
       const_lit_of_lit : Ir.lit -> Const.lit (* NB: pure, no access to env *)

       (* creates vanilla representation (e.g. to put in static data structures *)
       vanilla_lit : E.env -> Const.lit -> i32

       (* creates efficient stack representation *)
       compile_lit : E.env -> Const.lit -> (SR.t, code)

  *)

  type lit =
    | Vanilla of int32 (* small words, no static data, already in vanilla format *)
    | BigInt of Big_int.big_int
    | Word32 of int32
    | Word64 of int64
    | Float64 of Value.Float.t
    | Blob of string

  (* Constant known values.

     These are values that
     * are completely known constantly
     * do not require Wasm code to be be executed (e.g. in `start`)
     * can be used directly (e.g. Call, not CallIndirect)
     * can be turned into Vanilla heap data on demand

     See ir_passes/const.ml for what precisely we can compile as const now.
  *)

  type v =
    | Fun of int32
    | Message of int32 (* anonymous message, only temporary *)
    | Obj of (string * t) list
    | Unit
    | Array of t list (* also tuples, but not nullary *)
    | Lit of lit

  (* A constant known value together with a vanilla pointer.
     Typically a static memory location, could be an unboxed scalar.
     Filled on demand.
   *)
  and t = (int32 Lib.Promise.t * v)

  let t_of_v v = (Lib.Promise.make (), v)

end (* Const *)

module SR = struct
  (* This goes with the StackRep module, but we need the types earlier *)


  (* Value representation on the stack:

     Compiling an expression means putting its value on the stack. But
     there are various ways of putting a value onto the stack -- unboxed,
     tupled etc.
   *)
  type t =
    | Vanilla
    | UnboxedTuple of int
    | UnboxedWord64
    | UnboxedWord32
    | UnboxedFloat64
    | Unreachable
    | Const of Const.t

  let unit = UnboxedTuple 0

  let bool = Vanilla

  (* Because t contains Const.t, and that contains Const.v, and that contains
     Const.lit, and that contains Big_int, we cannot just use normal `=`. So we
     have to write our own equality.

     This equalty is, I believe, used when joining branches. So for Const, we
     just compare the promises, and do not descend into the Const.v. This is
     conservative; the only downside is that if a branch returns different
     Const.t with (semantically) the same Const.v we do not propagate that as
     Const, but materialize before the branch.
     Which is not really expected or important.
  *)
  let eq (t1 : t) (t2 : t) = match t1, t2 with
    | Const (p1, _), Const (p2, _) -> p1 == p2
    | _ -> t1 = t2

end (* SR *)

(*

** The compiler environment.

Of course, as we go through the code we have to track a few things; these are
put in the compiler environment, type `E.t`. Some fields are valid globally, some
only make sense locally, i.e. within a single function (but we still put them
in one big record, for convenience).

The fields fall into the following categories:

 1. Static global fields. Never change.
    Example: whether we are compiling with -no-system-api

 2. Mutable global fields. Change only monotonically.
    These are used to register things like functions. This should be monotone
    in the sense that entries are only added, and that the order should not
    matter in a significant way. In some instances, the list contains futures
    so that we can reserve and know the _position_ of the thing before we have
    to actually fill it in.

 3. Static local fields. Never change within a function.
    Example: number of parameters and return values

 4. Mutable local fields. See above
    Example: Name and type of locals.

**)

(* Before we can define the environment, we need some auxillary types *)

module E = struct

  (* Utilities, internal to E *)
  let reg (ref : 'a list ref) (x : 'a) : int32 =
      let i = Wasm.I32.of_int_u (List.length !ref) in
      ref := !ref @ [ x ];
      i

  let reserve_promise (ref : 'a Lib.Promise.t list ref) _s : (int32 * ('a -> unit)) =
      let p = Lib.Promise.make () in (* For debugging with named promises, use s here *)
      let i = Wasm.I32.of_int_u (List.length !ref) in
      ref := !ref @ [ p ];
      (i, Lib.Promise.fulfill p)


  (* The environment type *)
  module NameEnv = Env.Make(String)
  module StringEnv = Env.Make(String)
  module FunEnv = Env.Make(Int32)
  type local_names = (int32 * string) list (* For the debug section: Names of locals *)
  type func_with_names = func * local_names
  type lazy_built_in =
    | Declared of int32 * (func_with_names -> unit)
    | Defined of int32
    | Pending of (unit -> func_with_names)
  type t = {
    (* Global fields *)
    (* Static *)
    mode : Flags.compile_mode;
    rts : Wasm_exts.CustomModule.extended_module option; (* The rts. Re-used when compiling actors *)
    trap_with : t -> string -> G.t;
      (* Trap with message; in the env for dependency injection *)

    (* Immutable *)

    (* Mutable *)
    func_types : func_type list ref;
    func_imports : import list ref;
    other_imports : import list ref;
    exports : export list ref;
    funcs : (func * string * local_names) Lib.Promise.t list ref;
    func_ptrs : int32 FunEnv.t ref;
    end_of_table : int32 ref;
    globals : (global * string) list ref;
    global_names : int32 NameEnv.t ref;
    built_in_funcs : lazy_built_in NameEnv.t ref;
    static_strings : int32 StringEnv.t ref;
    end_of_static_memory : int32 ref; (* End of statically allocated memory *)
    static_memory : (int32 * string) list ref; (* Content of static memory *)
    static_memory_frozen : bool ref;
      (* Sanity check: Nothing should bump end_of_static_memory once it has been read *)
    static_roots : int32 list ref;
      (* GC roots in static memory. (Everything that may be mutable.) *)

    (* Local fields (only valid/used inside a function) *)
    (* Static *)
    n_param : int32; (* Number of parameters (to calculate indices of locals) *)
    return_arity : int; (* Number of return values (for type of Return) *)

    (* Mutable *)
    locals : value_type list ref; (* Types of locals *)
    local_names : (int32 * string) list ref; (* Names of locals *)
  }


  (* The initial global environment *)
  let mk_global mode rts trap_with dyn_mem : t = {
    mode;
    rts;
    trap_with;
    func_types = ref [];
    func_imports = ref [];
    other_imports = ref [];
    exports = ref [];
    funcs = ref [];
    func_ptrs = ref FunEnv.empty;
    end_of_table = ref 0l;
    globals = ref [];
    global_names = ref NameEnv.empty;
    built_in_funcs = ref NameEnv.empty;
    static_strings = ref StringEnv.empty;
    end_of_static_memory = ref dyn_mem;
    static_memory = ref [];
    static_memory_frozen = ref false;
    static_roots = ref [];
    (* Actually unused outside mk_fun_env: *)
    n_param = 0l;
    return_arity = 0;
    locals = ref [];
    local_names = ref [];
  }


  let mk_fun_env env n_param return_arity =
    { env with
      n_param;
      return_arity;
      locals = ref [];
      local_names = ref [];
    }

  (* We avoid accessing the fields of t directly from outside of E, so here are a
     bunch of accessors. *)

  let mode (env : t) = env.mode


  let add_anon_local (env : t) ty =
      let i = reg env.locals ty in
      Wasm.I32.add env.n_param i

  let add_local_name (env : t) li name =
      let _ = reg env.local_names (li, name) in ()

  let get_locals (env : t) = !(env.locals)
  let get_local_names (env : t) : (int32 * string) list = !(env.local_names)

  let _add_other_import (env : t) m =
    ignore (reg env.other_imports m)

  let add_export (env : t) e =
    ignore (reg env.exports e)

  let add_global (env : t) name g =
    assert (not (NameEnv.mem name !(env.global_names)));
    let gi = reg env.globals (g, name) in
    env.global_names := NameEnv.add name gi !(env.global_names)

  let add_global32 (env : t) name mut init =
    add_global env name (
      nr { gtype = GlobalType (I32Type, mut);
        value = nr (G.to_instr_list (G.i (Const (nr (Wasm.Values.I32 init)))))
      })

  let add_global64 (env : t) name mut init =
    add_global env name (
      nr { gtype = GlobalType (I64Type, mut);
        value = nr (G.to_instr_list (G.i (Const (nr (Wasm.Values.I64 init)))))
      })

  let get_global (env : t) name : int32 =
    match NameEnv.find_opt name !(env.global_names) with
    | Some gi -> gi
    | None -> raise (Invalid_argument (Printf.sprintf "No global named %s declared" name))

  let get_global32_lazy (env : t) name mut init : int32 =
    match NameEnv.find_opt name !(env.global_names) with
    | Some gi -> gi
    | None -> add_global32 env name mut init; get_global env name

  let export_global env name =
    add_export env (nr {
      name = Wasm.Utf8.decode name;
      edesc = nr (GlobalExport (nr (get_global env name)))
    })

  let get_globals (env : t) = List.map (fun (g,n) -> g) !(env.globals)

  let reserve_fun (env : t) name =
    let (j, fill) = reserve_promise env.funcs name in
    let n = Int32.of_int (List.length !(env.func_imports)) in
    let fi = Int32.add j n in
    let fill_ (f, local_names) = fill (f, name, local_names) in
    (fi, fill_)

  let add_fun (env : t) name (f, local_names) =
    let (fi, fill) = reserve_fun env name in
    fill (f, local_names);
    fi

  let built_in (env : t) name : int32 =
    match NameEnv.find_opt name !(env.built_in_funcs) with
    | None ->
        let (fi, fill) = reserve_fun env name in
        env.built_in_funcs := NameEnv.add name (Declared (fi, fill)) !(env.built_in_funcs);
        fi
    | Some (Declared (fi, _)) -> fi
    | Some (Defined fi) -> fi
    | Some (Pending mk_fun) ->
        let (fi, fill) = reserve_fun env name in
        env.built_in_funcs := NameEnv.add name (Defined fi) !(env.built_in_funcs);
        fill (mk_fun ());
        fi

  let define_built_in (env : t) name mk_fun : unit =
    match NameEnv.find_opt name !(env.built_in_funcs) with
    | None ->
        env.built_in_funcs := NameEnv.add name (Pending mk_fun) !(env.built_in_funcs);
    | Some (Declared (fi, fill)) ->
        env.built_in_funcs := NameEnv.add name (Defined fi) !(env.built_in_funcs);
        fill (mk_fun ());
    | Some (Defined fi) ->  ()
    | Some (Pending mk_fun) -> ()

  let get_return_arity (env : t) = env.return_arity

  let get_func_imports (env : t) = !(env.func_imports)
  let get_other_imports (env : t) = !(env.other_imports)
  let get_exports (env : t) = !(env.exports)
  let get_funcs (env : t) = List.map Lib.Promise.value !(env.funcs)

  let func_type (env : t) ty =
    let rec go i = function
      | [] -> env.func_types := !(env.func_types) @ [ ty ]; Int32.of_int i
      | ty'::tys when ty = ty' -> Int32.of_int i
      | _ :: tys -> go (i+1) tys
       in
    go 0 !(env.func_types)

  let get_types (env : t) = !(env.func_types)

  let add_func_import (env : t) modname funcname arg_tys ret_tys =
    if !(env.funcs) = []
    then
      let i = {
        module_name = Wasm.Utf8.decode modname;
        item_name = Wasm.Utf8.decode funcname;
        idesc = nr (FuncImport (nr (func_type env (FuncType (arg_tys, ret_tys)))))
      } in
      let fi = reg env.func_imports (nr i) in
      let name = modname ^ "." ^ funcname in
      assert (not (NameEnv.mem name !(env.built_in_funcs)));
      env.built_in_funcs := NameEnv.add name (Defined fi) !(env.built_in_funcs);
    else assert false (* "add all imports before all functions!" *)

  let call_import (env : t) modname funcname =
    let name = modname ^ "." ^ funcname in
    match NameEnv.find_opt name !(env.built_in_funcs) with
      | Some (Defined fi) -> G.i (Call (nr fi))
      | _ ->
        Printf.eprintf "Function import not declared: %s\n" name;
        G.i Unreachable

  let get_rts (env : t) = env.rts

  let trap_with env msg = env.trap_with env msg
  let then_trap_with env msg = G.if_ [] (trap_with env msg) G.nop
  let else_trap_with env msg = G.if_ [] G.nop (trap_with env msg)

  let reserve_static_memory (env : t) size : int32 =
    if !(env.static_memory_frozen) then assert false (* "Static memory frozen" *);
    let ptr = !(env.end_of_static_memory) in
    let aligned = Int32.logand (Int32.add size 3l) (Int32.lognot 3l) in
    env.end_of_static_memory := Int32.add ptr aligned;
    ptr

  let add_mutable_static_bytes (env : t) data : int32 =
    let ptr = reserve_static_memory env (Int32.of_int (String.length data)) in
    env.static_memory := !(env.static_memory) @ [ (ptr, data) ];
    Int32.(add ptr ptr_skew) (* Return a skewed pointer *)

  let add_fun_ptr (env : t) fi : int32 =
    match FunEnv.find_opt fi !(env.func_ptrs) with
    | Some fp -> fp
    | None ->
      let fp = !(env.end_of_table) in
      env.func_ptrs := FunEnv.add fi fp !(env.func_ptrs);
      env.end_of_table := Int32.add !(env.end_of_table) 1l;
      fp

  let get_elems env =
    FunEnv.bindings !(env.func_ptrs)

  let get_end_of_table env : int32 =
    !(env.end_of_table)

  let add_static (env : t) (data : StaticBytes.t) : int32 =
    let b = StaticBytes.as_bytes data in
    match StringEnv.find_opt b !(env.static_strings)  with
    | Some ptr -> ptr
    | None ->
      let ptr = add_mutable_static_bytes env b  in
      env.static_strings := StringEnv.add b ptr !(env.static_strings);
      ptr

  let get_end_of_static_memory env : int32 =
    env.static_memory_frozen := true;
    !(env.end_of_static_memory)

  let add_static_root (env : t) ptr =
    env.static_roots := ptr :: !(env.static_roots)

  let get_static_roots (env : t) =
    !(env.static_roots)

  let get_static_memory env =
    !(env.static_memory)

  let mem_size env =
    Int32.(add (div (get_end_of_static_memory env) page_size) 1l)
end


(* General code generation functions:
   Rule of thumb: Here goes stuff that independent of the Motoko AST.
*)

(* Function called compile_* return a list of instructions (and maybe other stuff) *)

let compile_unboxed_const i = G.i (Const (nr (Wasm.Values.I32 i)))
let compile_const_64 i = G.i (Const (nr (Wasm.Values.I64 i)))
let compile_unboxed_zero = compile_unboxed_const 0l
let compile_unboxed_one = compile_unboxed_const 1l

(* Some common arithmetic, used for pointer and index arithmetic *)
let compile_op_const op i =
    compile_unboxed_const i ^^
    G.i (Binary (Wasm.Values.I32 op))
let compile_add_const = compile_op_const I32Op.Add
let compile_sub_const = compile_op_const I32Op.Sub
let compile_mul_const = compile_op_const I32Op.Mul
let compile_divU_const = compile_op_const I32Op.DivU
let compile_shrU_const = compile_op_const I32Op.ShrU
let compile_shrS_const = compile_op_const I32Op.ShrS
let compile_shl_const = compile_op_const I32Op.Shl
let compile_rotr_const = compile_op_const I32Op.Rotr
let compile_rotl_const = compile_op_const I32Op.Rotl
let compile_bitand_const = compile_op_const I32Op.And
let compile_bitor_const = function
  | 0l -> G.nop | n -> compile_op_const I32Op.Or n
let compile_rel_const rel i =
  compile_unboxed_const i ^^
  G.i (Compare (Wasm.Values.I32 rel))
let compile_eq_const = compile_rel_const I32Op.Eq

let compile_op64_const op i =
    compile_const_64 i ^^
    G.i (Binary (Wasm.Values.I64 op))
let _compile_add64_const = compile_op64_const I64Op.Add
let compile_sub64_const = compile_op64_const I64Op.Sub
let _compile_mul64_const = compile_op64_const I64Op.Mul
let _compile_divU64_const = compile_op64_const I64Op.DivU
let compile_shrU64_const = function
  | 0L -> G.nop | n -> compile_op64_const I64Op.ShrU n
let compile_shrS64_const = function
  | 0L -> G.nop | n -> compile_op64_const I64Op.ShrS n
let compile_shl64_const = function
  | 0L -> G.nop | n -> compile_op64_const I64Op.Shl n
let compile_bitand64_const = compile_op64_const I64Op.And
let _compile_bitor64_const = function
  | 0L -> G.nop | n -> compile_op64_const I64Op.Or n
let compile_eq64_const i =
  compile_const_64 i ^^
  G.i (Compare (Wasm.Values.I64 I64Op.Eq))

(* more random utilities *)

let bytes_of_int32 (i : int32) : string =
  let b = Buffer.create 4 in
  let i = Int32.to_int i in
  Buffer.add_char b (Char.chr (i land 0xff));
  Buffer.add_char b (Char.chr ((i lsr 8) land 0xff));
  Buffer.add_char b (Char.chr ((i lsr 16) land 0xff));
  Buffer.add_char b (Char.chr ((i lsr 24) land 0xff));
  Buffer.contents b

(* A common variant of todo *)

let todo_trap env fn se = todo fn se (E.trap_with env ("TODO: " ^ fn))
let _todo_trap_SR env fn se = todo fn se (SR.Unreachable, E.trap_with env ("TODO: " ^ fn))

(* Locals *)

let new_local_ env t name =
  let i = E.add_anon_local env t in
  E.add_local_name env i name;
  ( G.i (LocalSet (nr i))
  , G.i (LocalGet (nr i))
  , i
  )

let new_local env name =
  let (set_i, get_i, _) = new_local_ env I32Type name
  in (set_i, get_i)

let new_local64 env name =
  let (set_i, get_i, _) = new_local_ env I64Type name
  in (set_i, get_i)

let new_float_local env name =
  let (set_i, get_i, _) = new_local_ env F64Type name
  in (set_i, get_i)

(* Some common code macros *)

(* Iterates while cond is true. *)
let compile_while cond body =
    G.loop_ [] (
      cond ^^ G.if_ [] (body ^^ G.i (Br (nr 1l))) G.nop
    )

(* Expects a number on the stack. Iterates from zero to below that number. *)
let from_0_to_n env mk_body =
    let (set_n, get_n) = new_local env "n" in
    let (set_i, get_i) = new_local env "i" in
    set_n ^^
    compile_unboxed_zero ^^
    set_i ^^

    compile_while
      ( get_i ^^
        get_n ^^
        G.i (Compare (Wasm.Values.I32 I32Op.LtU))
      ) (
        mk_body get_i ^^

        get_i ^^
        compile_add_const 1l ^^
        set_i
      )


(* Pointer reference and dereference  *)

let load_unskewed_ptr : G.t =
  G.i (Load {ty = I32Type; align = 2; offset = 0l; sz = None})

let store_unskewed_ptr : G.t =
  G.i (Store {ty = I32Type; align = 2; offset = 0l; sz = None})

let load_ptr : G.t =
  G.i (Load {ty = I32Type; align = 2; offset = ptr_unskew; sz = None})

let store_ptr : G.t =
  G.i (Store {ty = I32Type; align = 2; offset = ptr_unskew; sz = None})

module FakeMultiVal = struct
  (* For some use-cases (e.g. processing the compiler output with analysis
     tools) it is useful to avoid the multi-value extension.

     This module provides mostly transparent wrappers that put multiple values
     in statically allocated globals and pull them off again.

     So far only does I32Type (but that could be changed).

     If the multi_value flag is on, these do not do anything.
  *)
  let ty tys =
    if !Flags.multi_value || List.length tys <= 1
    then tys
    else []

  let global env i =
    E.get_global32_lazy env (Printf.sprintf "multi_val_%d" i) Mutable 0l

  let store env tys =
    if !Flags.multi_value || List.length tys <= 1 then G.nop else
    G.concat_mapi (fun i _ ->
      G.i (GlobalSet (nr (global env i)))
    ) tys

  let load env tys =
    if !Flags.multi_value || List.length tys <= 1 then G.nop else
    let n = List.length tys - 1 in
    G.concat_mapi (fun i _ ->
      G.i (GlobalGet (nr (global env (n - i))))
    ) tys

end (* FakeMultiVal *)

module Func = struct
  (* This module contains basic bookkeeping functionality to define functions,
     in particular creating the environment, and finally adding it to the environment.
  *)

  let of_body env params retty mk_body =
    let env1 = E.mk_fun_env env (Int32.of_int (List.length params)) (List.length retty) in
    List.iteri (fun i (n,_t) -> E.add_local_name env1 (Int32.of_int i) n) params;
    let ty = FuncType (List.map snd params, FakeMultiVal.ty retty) in
    let body = G.to_instr_list (
      mk_body env1 ^^ FakeMultiVal.store env1 retty
    ) in
    (nr { ftype = nr (E.func_type env ty);
          locals = E.get_locals env1;
          body }
    , E.get_local_names env1)

  let define_built_in env name params retty mk_body =
    E.define_built_in env name (fun () -> of_body env params retty mk_body)

  (* (Almost) transparently lift code into a function and call this function. *)
  (* Also add a hack to support multiple return values *)
  let share_code env name params retty mk_body =
    define_built_in env name params retty mk_body;
    G.i (Call (nr (E.built_in env name))) ^^
    FakeMultiVal.load env retty


  (* Shorthands for various arities *)
  let share_code0 env name retty mk_body =
    share_code env name [] retty (fun env -> mk_body env)
  let share_code1 env name p1 retty mk_body =
    share_code env name [p1] retty (fun env -> mk_body env
        (G.i (LocalGet (nr 0l)))
    )
  let share_code2 env name (p1,p2) retty mk_body =
    share_code env name [p1; p2] retty (fun env -> mk_body env
        (G.i (LocalGet (nr 0l)))
        (G.i (LocalGet (nr 1l)))
    )
  let share_code3 env name (p1, p2, p3) retty mk_body =
    share_code env name [p1; p2; p3] retty (fun env -> mk_body env
        (G.i (LocalGet (nr 0l)))
        (G.i (LocalGet (nr 1l)))
        (G.i (LocalGet (nr 2l)))
    )
  let share_code4 env name (p1, p2, p3, p4) retty mk_body =
    share_code env name [p1; p2; p3; p4] retty (fun env -> mk_body env
        (G.i (LocalGet (nr 0l)))
        (G.i (LocalGet (nr 1l)))
        (G.i (LocalGet (nr 2l)))
        (G.i (LocalGet (nr 3l)))
    )

end (* Func *)

module RTS = struct
  (* The connection to the C parts of the RTS *)
  let system_imports env =
    E.add_func_import env "rts" "as_memcpy" [I32Type; I32Type; I32Type] [];
    E.add_func_import env "rts" "as_memcmp" [I32Type; I32Type; I32Type] [I32Type];
    E.add_func_import env "rts" "version" [] [I32Type];
    E.add_func_import env "rts" "parse_idl_header" [I32Type; I32Type; I32Type; I32Type] [];
    E.add_func_import env "rts" "read_u32_of_leb128" [I32Type] [I32Type];
    E.add_func_import env "rts" "read_i32_of_sleb128" [I32Type] [I32Type];
    E.add_func_import env "rts" "bigint_of_word32" [I32Type] [I32Type];
    E.add_func_import env "rts" "bigint_of_word32_signed" [I32Type] [I32Type];
    E.add_func_import env "rts" "bigint_to_word32_wrap" [I32Type] [I32Type];
    E.add_func_import env "rts" "bigint_to_word32_trap" [I32Type] [I32Type];
    E.add_func_import env "rts" "bigint_to_word32_trap_with" [I32Type; I32Type] [I32Type];
    E.add_func_import env "rts" "bigint_to_word32_signed_trap" [I32Type] [I32Type];
    E.add_func_import env "rts" "bigint_of_word64" [I64Type] [I32Type];
    E.add_func_import env "rts" "bigint_of_word64_signed" [I64Type] [I32Type];
    E.add_func_import env "rts" "bigint_to_word64_wrap" [I32Type] [I64Type];
    E.add_func_import env "rts" "bigint_to_word64_trap" [I32Type] [I64Type];
    E.add_func_import env "rts" "bigint_to_word64_signed_trap" [I32Type] [I64Type];
    E.add_func_import env "rts" "bigint_eq" [I32Type; I32Type] [I32Type];
    E.add_func_import env "rts" "bigint_ne" [I32Type; I32Type] [I32Type];
    E.add_func_import env "rts" "bigint_isneg" [I32Type] [I32Type];
    E.add_func_import env "rts" "bigint_count_bits" [I32Type] [I32Type];
    E.add_func_import env "rts" "bigint_2complement_bits" [I32Type] [I32Type];
    E.add_func_import env "rts" "bigint_lt" [I32Type; I32Type] [I32Type];
    E.add_func_import env "rts" "bigint_gt" [I32Type; I32Type] [I32Type];
    E.add_func_import env "rts" "bigint_le" [I32Type; I32Type] [I32Type];
    E.add_func_import env "rts" "bigint_ge" [I32Type; I32Type] [I32Type];
    E.add_func_import env "rts" "bigint_add" [I32Type; I32Type] [I32Type];
    E.add_func_import env "rts" "bigint_sub" [I32Type; I32Type] [I32Type];
    E.add_func_import env "rts" "bigint_mul" [I32Type; I32Type] [I32Type];
    E.add_func_import env "rts" "bigint_rem" [I32Type; I32Type] [I32Type];
    E.add_func_import env "rts" "bigint_div" [I32Type; I32Type] [I32Type];
    E.add_func_import env "rts" "bigint_pow" [I32Type; I32Type] [I32Type];
    E.add_func_import env "rts" "bigint_neg" [I32Type] [I32Type];
    E.add_func_import env "rts" "bigint_lsh" [I32Type; I32Type] [I32Type];
    E.add_func_import env "rts" "bigint_abs" [I32Type] [I32Type];
    E.add_func_import env "rts" "bigint_leb128_size" [I32Type] [I32Type];
    E.add_func_import env "rts" "bigint_leb128_encode" [I32Type; I32Type] [];
    E.add_func_import env "rts" "bigint_leb128_decode" [I32Type] [I32Type];
    E.add_func_import env "rts" "bigint_sleb128_size" [I32Type] [I32Type];
    E.add_func_import env "rts" "bigint_sleb128_encode" [I32Type; I32Type] [];
    E.add_func_import env "rts" "bigint_sleb128_decode" [I32Type] [I32Type];
    E.add_func_import env "rts" "leb128_encode" [I32Type; I32Type] [];
    E.add_func_import env "rts" "sleb128_encode" [I32Type; I32Type] [];
    E.add_func_import env "rts" "utf8_validate" [I32Type; I32Type] [];
    E.add_func_import env "rts" "skip_leb128" [I32Type] [];
    E.add_func_import env "rts" "skip_any" [I32Type; I32Type; I32Type; I32Type] [];
    E.add_func_import env "rts" "find_field" [I32Type; I32Type; I32Type; I32Type; I32Type] [I32Type];
    E.add_func_import env "rts" "skip_fields" [I32Type; I32Type; I32Type; I32Type] [];
    E.add_func_import env "rts" "remember_closure" [I32Type] [I32Type];
    E.add_func_import env "rts" "recall_closure" [I32Type] [I32Type];
    E.add_func_import env "rts" "closure_count" [] [I32Type];
    E.add_func_import env "rts" "closure_table_loc" [] [I32Type];
    E.add_func_import env "rts" "closure_table_size" [] [I32Type];
    E.add_func_import env "rts" "blob_of_text" [I32Type] [I32Type];
    E.add_func_import env "rts" "text_compare" [I32Type; I32Type] [I32Type];
    E.add_func_import env "rts" "text_concat" [I32Type; I32Type] [I32Type];
    E.add_func_import env "rts" "text_iter_done" [I32Type] [I32Type];
    E.add_func_import env "rts" "text_iter" [I32Type] [I32Type];
    E.add_func_import env "rts" "text_iter_next" [I32Type] [I32Type];
    E.add_func_import env "rts" "text_len" [I32Type] [I32Type];
    E.add_func_import env "rts" "text_of_ptr_size" [I32Type; I32Type] [I32Type];
    E.add_func_import env "rts" "text_singleton" [I32Type] [I32Type];
    E.add_func_import env "rts" "text_size" [I32Type] [I32Type];
    E.add_func_import env "rts" "text_to_buf" [I32Type; I32Type] [];
    E.add_func_import env "rts" "blob_of_ic_url" [I32Type] [I32Type];
    E.add_func_import env "rts" "ic_url_of_blob" [I32Type] [I32Type];
    E.add_func_import env "rts" "compute_crc32" [I32Type] [I32Type];
    E.add_func_import env "rts" "blob_iter_done" [I32Type] [I32Type];
    E.add_func_import env "rts" "blob_iter" [I32Type] [I32Type];
    E.add_func_import env "rts" "blob_iter_next" [I32Type] [I32Type];
    E.add_func_import env "rts" "float_pow" [F64Type; F64Type] [F64Type];
    E.add_func_import env "rts" "float_sin" [F64Type] [F64Type];
    E.add_func_import env "rts" "float_cos" [F64Type] [F64Type];
    E.add_func_import env "rts" "float_tan" [F64Type] [F64Type];
    E.add_func_import env "rts" "float_arcsin" [F64Type] [F64Type];
    E.add_func_import env "rts" "float_arccos" [F64Type] [F64Type];
    E.add_func_import env "rts" "float_arctan" [F64Type] [F64Type];
    E.add_func_import env "rts" "float_arctan2" [F64Type; F64Type] [F64Type];
    E.add_func_import env "rts" "float_exp" [F64Type] [F64Type];
    E.add_func_import env "rts" "float_log" [F64Type] [F64Type];
    E.add_func_import env "rts" "float_fmt" [F64Type] [I32Type];
    ()

end (* RTS *)

module Heap = struct
  (* General heap object functionality (allocation, setting fields, reading fields) *)

  (* Memory addresses are 32 bit (I32Type). *)
  let word_size = 4l

  (* The heap base global can only be used late, see conclude_module
     and GHC.register *)
  let get_heap_base env =
    G.i (GlobalGet (nr (E.get_global env "__heap_base")))

  (* We keep track of the end of the used heap in this global, and bump it if
     we allocate stuff. This is the actual memory offset, not-skewed yet *)
  let get_heap_ptr env =
    G.i (GlobalGet (nr (E.get_global env "end_of_heap")))
  let set_heap_ptr env =
    G.i (GlobalSet (nr (E.get_global env "end_of_heap")))
  let get_skewed_heap_ptr env = get_heap_ptr env ^^ compile_add_const ptr_skew

  let register_globals env =
    (* end-of-heap pointer, we set this to __heap_base upon start *)
    E.add_global32 env "end_of_heap" Mutable 0xDEADBEEFl;

    (* counter for total allocations *)
    E.add_global64 env "allocations" Mutable 0L;

    (* counter for total reclaimed bytes *)
    E.add_global64 env "reclaimed" Mutable 0L;

    (* counter for max live bytes *)
    E.add_global64 env "max_live" Mutable 0L

  let count_allocations env =
    (* assumes number of allocated bytes on the stack *)
    G.i (Convert (Wasm.Values.I64 I64Op.ExtendUI32)) ^^
    G.i (GlobalGet (nr (E.get_global env "allocations"))) ^^
    G.i (Binary (Wasm.Values.I64 I64Op.Add)) ^^
    G.i (GlobalSet (nr (E.get_global env "allocations")))

  let get_total_allocation env =
    G.i (GlobalGet (nr (E.get_global env "allocations")))

  let add_reclaimed env =
    (* assumes number of reclaimed bytes on the stack *)
    G.i (Convert (Wasm.Values.I64 I64Op.ExtendUI32)) ^^
    G.i (GlobalGet (nr (E.get_global env "reclaimed"))) ^^
    G.i (Binary (Wasm.Values.I64 I64Op.Add)) ^^
    G.i (GlobalSet (nr (E.get_global env "reclaimed")))

  let get_reclaimed env =
    G.i (GlobalGet (nr (E.get_global env "reclaimed")))

  let get_memory_size =
    G.i MemorySize ^^
    compile_mul_const page_size

  let note_live_size env =
    (* assumes size of live set on the stack *)
    let (set_live_size, get_live_size) = new_local env "live_size" in
    set_live_size ^^
    get_live_size ^^ G.i (Convert (Wasm.Values.I64 I64Op.ExtendUI32)) ^^
    G.i (GlobalGet (nr (E.get_global env "max_live"))) ^^
    G.i (Compare (Wasm.Values.I64 I64Op.LtU)) ^^
    G.if_ [] G.nop begin
      get_live_size ^^ G.i (Convert (Wasm.Values.I64 I64Op.ExtendUI32)) ^^
      G.i (GlobalSet (nr (E.get_global env "max_live")))
    end

  let get_max_live_size env =
    G.i (GlobalGet (nr (E.get_global env "max_live")))


  (* Page allocation. Ensures that the memory up to the given unskewed pointer is allocated. *)
  let grow_memory env =
    Func.share_code1 env "grow_memory" ("ptr", I32Type) [] (fun env get_ptr ->
      let (set_pages_needed, get_pages_needed) = new_local env "pages_needed" in
      get_ptr ^^ compile_divU_const page_size ^^
      compile_add_const 1l ^^
      G.i MemorySize ^^
      G.i (Binary (Wasm.Values.I32 I32Op.Sub)) ^^
      set_pages_needed ^^

      (* Check that the new heap pointer is within the memory *)
      get_pages_needed ^^
      compile_unboxed_zero ^^
      G.i (Compare (Wasm.Values.I32 I32Op.GtS)) ^^
      G.if_ []
        ( get_pages_needed ^^
          G.i MemoryGrow ^^
          (* Check result *)
          compile_unboxed_zero ^^
          G.i (Compare (Wasm.Values.I32 I32Op.LtS)) ^^
          E.then_trap_with env "Cannot grow memory."
        ) G.nop
      )

  let dyn_alloc_words env = G.i (Call (nr (E.built_in env "alloc_words")))
  let dyn_alloc_bytes env = G.i (Call (nr (E.built_in env "alloc_bytes")))

  let declare_alloc_functions env =
    (* Dynamic allocation *)
    Func.define_built_in env "alloc_words" [("n", I32Type)] [I32Type] (fun env ->
      (* expects the size (in words), returns the skewed pointer *)
      let get_n = G.i (LocalGet (nr 0l)) in
      (* return the current pointer (skewed) *)
      get_skewed_heap_ptr env ^^

      (* Count allocated bytes *)
      get_n ^^ compile_mul_const word_size ^^
      count_allocations env ^^

      (* Update heap pointer *)
      get_heap_ptr env ^^
      get_n ^^ compile_mul_const word_size ^^
      G.i (Binary (Wasm.Values.I32 I32Op.Add)) ^^
      set_heap_ptr env ^^

      (* grow memory if needed *)
      get_heap_ptr env ^^ grow_memory env
    );
    Func.define_built_in env "alloc_bytes" [("n", I32Type)] [I32Type] (fun env ->
      let get_n = G.i (LocalGet (nr 0l)) in
      (* Round up to next multiple of the word size and convert to words *)
      get_n ^^
      compile_add_const 3l ^^
      compile_divU_const word_size ^^
      dyn_alloc_words env
    )

  (* Static allocation (always words)
     (uses dynamic allocation for smaller and more readable code) *)
  let alloc env (n : int32) : G.t =
    compile_unboxed_const n  ^^
    dyn_alloc_words env

  (* Heap objects *)

  (* At this level of abstraction, heap objects are just flat arrays of words *)

  let load_field (i : int32) : G.t =
    let offset = Int32.(add (mul word_size i) ptr_unskew) in
    G.i (Load {ty = I32Type; align = 2; offset; sz = None})

  let store_field (i : int32) : G.t =
    let offset = Int32.(add (mul word_size i) ptr_unskew) in
    G.i (Store {ty = I32Type; align = 2; offset; sz = None})

  (* Although we occasionally want to treat two 32 bit fields as one 64 bit number *)

  let load_field64 (i : int32) : G.t =
    let offset = Int32.(add (mul word_size i) ptr_unskew) in
    G.i (Load {ty = I64Type; align = 2; offset; sz = None})

  let store_field64 (i : int32) : G.t =
    let offset = Int32.(add (mul word_size i) ptr_unskew) in
    G.i (Store {ty = I64Type; align = 2; offset; sz = None})

  (* Or even as a single 64 bit float *)

  let load_field_float64 (i : int32) : G.t =
    let offset = Int32.(add (mul word_size i) ptr_unskew) in
    G.i (Load {ty = F64Type; align = 2; offset; sz = None})

  let store_field_float64 (i : int32) : G.t =
    let offset = Int32.(add (mul word_size i) ptr_unskew) in
    G.i (Store {ty = F64Type; align = 2; offset; sz = None})

  (* Create a heap object with instructions that fill in each word *)
  let obj env element_instructions : G.t =
    let (set_heap_obj, get_heap_obj) = new_local env "heap_object" in

    let n = List.length element_instructions in
    alloc env (Wasm.I32.of_int_u n) ^^
    set_heap_obj ^^

    let init_elem idx instrs : G.t =
      get_heap_obj ^^
      instrs ^^
      store_field (Wasm.I32.of_int_u idx)
    in
    G.concat_mapi init_elem element_instructions ^^
    get_heap_obj

  (* Convenience functions related to memory *)
  (* Copying bytes (works on unskewed memory addresses) *)
  let memcpy env = E.call_import env "rts" "as_memcpy"
  (* Comparing bytes (works on unskewed memory addresses) *)
  let memcmp env = E.call_import env "rts" "as_memcmp"

  (* Copying words (works on skewed memory addresses) *)
  let memcpy_words_skewed env =
    Func.share_code3 env "memcpy_words_skewed" (("to", I32Type), ("from", I32Type), ("n", I32Type)) [] (fun env get_to get_from get_n ->
      get_n ^^
      from_0_to_n env (fun get_i ->
          get_to ^^
          get_i ^^ compile_mul_const word_size ^^
          G.i (Binary (Wasm.Values.I32 I32Op.Add)) ^^

          get_from ^^
          get_i ^^ compile_mul_const word_size ^^
          G.i (Binary (Wasm.Values.I32 I32Op.Add)) ^^
          load_ptr ^^

          store_ptr
      )
    )

end (* Heap *)

module Stack = struct
  (* The RTS includes C code which requires a shadow stack in linear memory.
     We reserve some space for it at the beginning of memory space (just like
     wasm-l would), this way stack overflow would cause out-of-memory, and not
     just overwrite static data.

     We sometimes use the stack space if we need small amounts of scratch space.

     All pointers here are unskewed.
  *)

  let end_ = page_size (* 64k of stack *)

  let register_globals env =
    (* stack pointer *)
    E.add_global32 env "__stack_pointer" Mutable end_;
    E.export_global env "__stack_pointer"

  let get_stack_ptr env =
    G.i (GlobalGet (nr (E.get_global env "__stack_pointer")))
  let set_stack_ptr env =
    G.i (GlobalSet (nr (E.get_global env "__stack_pointer")))

  let alloc_words env n =
    get_stack_ptr env ^^
    compile_unboxed_const (Int32.mul n Heap.word_size) ^^
    G.i (Binary (Wasm.Values.I32 I32Op.Sub)) ^^
    set_stack_ptr env ^^
    get_stack_ptr env

  let free_words env n =
    get_stack_ptr env ^^
    compile_unboxed_const (Int32.mul n Heap.word_size) ^^
    G.i (Binary (Wasm.Values.I32 I32Op.Add)) ^^
    set_stack_ptr env

  let with_words env name n f =
    let (set_x, get_x) = new_local env name in
    alloc_words env n ^^ set_x ^^
    f get_x ^^
    free_words env n

end (* Stack *)

module ClosureTable = struct
  (* See rts/closure-table.c *)
  let remember env : G.t = E.call_import env "rts" "remember_closure"
  let recall env : G.t = E.call_import env "rts" "recall_closure"
  let count env : G.t = E.call_import env "rts" "closure_count"
  let size env : G.t = E.call_import env "rts" "closure_table_size"
  let root env : G.t = E.call_import env "rts" "closure_table_loc"
end (* ClosureTable *)

module Bool = struct
  (* Boolean literals are either 0 or 1
     Both are recognized as unboxed scalars anyways,
     This allows us to use the result of the WebAssembly comparison operators
     directly, and to use the booleans directly with WebAssembly’s If.
  *)
  let vanilla_lit = function
    | false -> 0l
    | true -> 1l

  let lit b =
    compile_unboxed_const (vanilla_lit b)

  let neg = G.i (Test (Wasm.Values.I32 I32Op.Eqz))

end (* Bool *)


module BitTagged = struct

  (* This module takes care of pointer tagging:

     A pointer to an object at offset `i` on the heap is represented as
     `i-1`, so the low two bits of the pointer are always set. We call
     `i-1` a *skewed* pointer, in a feeble attempt to avoid the term shifted,
     which may sound like a logical shift.

     We use the constants ptr_skew and ptr_unskew to change a pointer as a
     signpost where we switch between raw pointers to skewed ones.

     This means we can store a small unboxed scalar x as (x `rotl` 2), and still
     tell it apart from a pointer.

     We actually use the *second* lowest bit to tell a pointer apart from a
     scalar.

     It means that 0 and 1 are also recognized as non-pointers, and we can use
     these for false and true, matching the result of WebAssembly’s comparison
     operators.
  *)
  let scalar_shift = 2l

  let if_unboxed env retty is1 is2 =
    Func.share_code1 env "is_unboxed" ("x", I32Type) [I32Type] (fun env get_x ->
      (* Get bit *)
      get_x ^^
      compile_bitand_const 0x2l ^^
      (* Check bit *)
      G.i (Test (Wasm.Values.I32 I32Op.Eqz))
    ) ^^
    G.if_ retty is1 is2

  (* With two bit-tagged pointers on the stack, decide
     whether both are scalars and invoke is1 (the fast path)
     if so, and otherwise is2 (the slow path).
  *)
  let if_both_unboxed env retty is1 is2 =
    G.i (Binary (Wasm.Values.I32 I32Op.Or)) ^^
    if_unboxed env retty is1 is2

  let can_unbox (n : int64) =
    let lower_bound = 0L in (* TBR *)
    let upper_bound = Int64.shift_left 1L 30 in
    lower_bound <= n && n < upper_bound

  (* The untag_scalar and tag functions expect 64 bit numbers *)
  let untag_scalar env =
    compile_shrU_const scalar_shift ^^
    G.i (Convert (Wasm.Values.I64 I64Op.ExtendUI32))

  let tag =
    G.i (Convert (Wasm.Values.I32 I32Op.WrapI64)) ^^
    compile_shl_const scalar_shift

  (* The untag_i32 and tag_i32 functions expect 32 bit numbers *)
  let untag_i32 env =
    compile_shrU_const scalar_shift

  let tag_i32 =
    compile_unboxed_const scalar_shift ^^
    G.i (Binary (Wasm.Values.I32 I32Op.Shl))

end (* BitTagged *)

module Tagged = struct
  (* Tagged objects have, well, a tag to describe their runtime type.
     This tag is used to traverse the heap (serialization, GC), but also
     for objectification of arrays.

     The tag is a word at the beginning of the object.

     All tagged heap objects have a size of at least two words
     (important for GC, which replaces them with an Indirection).

     Attention: This mapping is duplicated in rts/rts.c, so update both!
   *)

  type tag =
    | Object
    | ObjInd (* The indirection used for object fields *)
    | Array (* Also a tuple *)
    | Bits64 (* Contains a 64 bit number *)
    | MutBox (* used for mutable heap-allocated variables *)
    | Closure
    | Some (* For opt *)
    | Variant
    | Blob
    | Indirection
    | Bits32 (* Contains a 32 bit unsigned number *)
    | BigInt
    | Concat (* String concatenation, used by rts/text.c *)
    | StableSeen (* Marker that we have seen this thing before *)

  (* Let's leave out tag 0 to trap earlier on invalid memory *)
  let int_of_tag = function
    | Object -> 1l
    | ObjInd -> 2l
    | Array -> 3l
    | Bits64 -> 5l
    | MutBox -> 6l
    | Closure -> 7l
    | Some -> 8l
    | Variant -> 9l
    | Blob -> 10l
    | Indirection -> 11l
    | Bits32 -> 12l
    | BigInt -> 13l
    | Concat -> 14l
    | StableSeen -> 0xffffffffl

  (* The tag *)
  let header_size = 1l
  let tag_field = 0l

  (* Assumes a pointer to the object on the stack *)
  let store tag =
    compile_unboxed_const (int_of_tag tag) ^^
    Heap.store_field tag_field

  let load =
    Heap.load_field tag_field

  (* Branches based on the tag of the object pointed to,
     leaving the object on the stack afterwards. *)
  let branch_default env retty def (cases : (tag * G.t) list) : G.t =
    let (set_tag, get_tag) = new_local env "tag" in

    let rec go = function
      | [] -> def
      | ((tag, code) :: cases) ->
        get_tag ^^
        compile_eq_const (int_of_tag tag) ^^
        G.if_ retty code (go cases)
    in
    load ^^
    set_tag ^^
    go cases

  (* like branch_default but the tag is known statically *)
  let branch env retty = function
    | [] -> G.i Unreachable
    | [_, code] -> G.i Drop ^^ code
    | (_, code) :: cases -> branch_default env retty code cases

  (* like branch_default but also pushes the scrutinee on the stack for the
   * branch's consumption *)
  let _branch_default_with env retty def cases =
    let (set_o, get_o) = new_local env "o" in
    let prep (t, code) = (t, get_o ^^ code)
    in set_o ^^ get_o ^^ branch_default env retty def (List.map prep cases)

  (* like branch_default_with but the tag is known statically *)
  let branch_with env retty = function
    | [] -> G.i Unreachable
    | [_, code] -> code
    | (_, code) :: cases ->
       let (set_o, get_o) = new_local env "o" in
       let prep (t, code) = (t, get_o ^^ code)
       in set_o ^^ get_o ^^ branch_default env retty (get_o ^^ code) (List.map prep cases)

  (* Can a value of this type be represented by a heap object with this tag? *)
  (* Needs to be conservative, i.e. return `true` if unsure *)
  (* This function can also be used as assertions in a lint mode, e.g. in compile_exp *)
  let can_have_tag ty tag =
    let open Mo_types.Type in
    match (tag : tag) with
    | Array ->
      begin match normalize ty with
      | (Con _ | Any) -> true
      | (Array _ | Tup _) -> true
      | (Prim _ |  Obj _ | Opt _ | Variant _ | Func _ | Non) -> false
      | (Pre | Async _ | Mut _ | Var _ | Typ _) -> assert false
      end
    | Blob ->
      begin match normalize ty with
      | (Con _ | Any) -> true
      | (Prim (Text|Blob|Principal)) -> true
      | (Prim _ | Obj _ | Array _ | Tup _ | Opt _ | Variant _ | Func _ | Non) -> false
      | (Pre | Async _ | Mut _ | Var _ | Typ _) -> assert false
      end
    | Object ->
      begin match normalize ty with
      | (Con _ | Any) -> true
      | (Obj _) -> true
      | (Prim _ | Array _ | Tup _ | Opt _ | Variant _ | Func _ | Non) -> false
      | (Pre | Async _ | Mut _ | Var _ | Typ _) -> assert false
      end
    | _ -> true

  (* like branch_with but with type information to statically skip some branches *)
  let _branch_typed_with env ty retty branches =
    branch_with env retty (List.filter (fun (tag,c) -> can_have_tag ty tag) branches)

  let obj env tag element_instructions : G.t =
    Heap.obj env @@
      compile_unboxed_const (int_of_tag tag) ::
      element_instructions

end (* Tagged *)

module MutBox = struct
  (* Mutable heap objects *)

  let field = Tagged.header_size
end


module Opt = struct
  (* The Option type. Not much interesting to see here. Structure for
     Some:

       ┌─────┬─────────┐
       │ tag │ payload │
       └─────┴─────────┘

    A None value is simply an unboxed scalar.

  *)

  let payload_field = Tagged.header_size

  (* This needs to be disjoint from all pointers, i.e. tagged as a scalar. *)
  let null_vanilla_lit = 5l
  let null_lit = compile_unboxed_const null_vanilla_lit

  let is_some env =
    null_lit ^^
    G.i (Compare (Wasm.Values.I32 I32Op.Ne))

  let inject env e = Tagged.obj env Tagged.Some [e]
  let project = Heap.load_field payload_field

end (* Opt *)

module Variant = struct
  (* The Variant type. We store the variant tag in a first word; we can later
     optimize and squeeze it in the Tagged tag. We can also later support unboxing
     variants with an argument of type ().

       ┌─────────┬────────────┬─────────┐
       │ heaptag │ varianttag │ payload │
       └─────────┴────────────┴─────────┘

  *)

  let tag_field = Tagged.header_size
  let payload_field = Int32.add Tagged.header_size 1l

  let hash_variant_label : Mo_types.Type.lab -> int32 =
    Mo_types.Hash.hash

  let inject env l e =
    Tagged.obj env Tagged.Variant [compile_unboxed_const (hash_variant_label l); e]

  let get_tag = Heap.load_field tag_field
  let project = Heap.load_field payload_field

  (* Test if the top of the stacks points to a variant with this label *)
  let test_is env l =
    get_tag ^^
    compile_eq_const (hash_variant_label l)

end (* Variant *)


module Closure = struct
  (* In this module, we deal with closures, i.e. functions that capture parts
     of their environment.

     The structure of a closure is:

       ┌─────┬───────┬──────┬──────────────┐
       │ tag │ funid │ size │ captured ... │
       └─────┴───────┴──────┴──────────────┘

  *)
  let header_size = Int32.add Tagged.header_size 2l

  let funptr_field = Tagged.header_size
  let len_field = Int32.add 1l Tagged.header_size

  let load_data i = Heap.load_field (Int32.add header_size i)
  let store_data i = Heap.store_field (Int32.add header_size i)

  (* Expect on the stack
     * the function closure
     * and arguments (n-ary!)
     * the function closure again!
  *)
  let call_closure env n_args n_res =
    (* Calculate the wasm type for a given calling convention.
       An extra first argument for the closure! *)
    let ty = E.func_type env (FuncType (
      I32Type :: Lib.List.make n_args I32Type,
      FakeMultiVal.ty (Lib.List.make n_res I32Type))) in
    (* get the table index *)
    Heap.load_field funptr_field ^^
    (* All done: Call! *)
    G.i (CallIndirect (nr ty)) ^^
    FakeMultiVal.load env (Lib.List.make n_res I32Type)

  let static_closure env fi : int32 =
    E.add_static env StaticBytes.[
      I32 Tagged.(int_of_tag Closure);
      I32 (E.add_fun_ptr env fi);
      I32 0l
    ]

end (* Closure *)


module BoxedWord64 = struct
  (* We store large word64s, nat64s and int64s in immutable boxed 64bit heap objects.

     Small values (just <2^5 for now, so that both code paths are well-tested)
     are stored unboxed, tagged, see BitTagged.

     The heap layout of a BoxedWord64 is:

       ┌─────┬─────┬─────┐
       │ tag │    i64    │
       └─────┴─────┴─────┘

  *)

  let payload_field = Tagged.header_size

  let vanilla_lit env i =
    if BitTagged.can_unbox i
    then Int32.(logor (shift_left (Int64.to_int32 i) 2) (shift_right_logical (Int64.to_int32 i) 31))
    else
      E.add_static env StaticBytes.[
        I32 Tagged.(int_of_tag Bits64);
        I64 i
      ]

  let compile_box env compile_elem : G.t =
    let (set_i, get_i) = new_local env "boxed_i64" in
    Heap.alloc env 3l ^^
    set_i ^^
    get_i ^^ Tagged.(store Bits64) ^^
    get_i ^^ compile_elem ^^ Heap.store_field64 payload_field ^^
    get_i

  let box env = Func.share_code1 env "box_i64" ("n", I64Type) [I32Type] (fun env get_n ->
      get_n ^^ compile_const_64 (Int64.of_int (1 lsl 5)) ^^
      G.i (Compare (Wasm.Values.I64 I64Op.LtU)) ^^
      G.if_ [I32Type]
        (get_n ^^ BitTagged.tag)
        (compile_box env get_n)
    )

  let unbox env = Func.share_code1 env "unbox_i64" ("n", I32Type) [I64Type] (fun env get_n ->
      get_n ^^
      BitTagged.if_unboxed env [I64Type]
        ( get_n ^^ BitTagged.untag_scalar env)
        ( get_n ^^ Heap.load_field64 payload_field)
    )

  let _box32 env =
    G.i (Convert (Wasm.Values.I64 I64Op.ExtendSI32)) ^^ box env

  let _lit env n = compile_const_64 n ^^ box env

  let compile_add env = G.i (Binary (Wasm.Values.I64 I64Op.Add))
  let compile_signed_sub env = G.i (Binary (Wasm.Values.I64 I64Op.Sub))
  let compile_mul env = G.i (Binary (Wasm.Values.I64 I64Op.Mul))
  let compile_signed_div env = G.i (Binary (Wasm.Values.I64 I64Op.DivS))
  let compile_signed_mod env = G.i (Binary (Wasm.Values.I64 I64Op.RemS))
  let compile_unsigned_div env = G.i (Binary (Wasm.Values.I64 I64Op.DivU))
  let compile_unsigned_rem env = G.i (Binary (Wasm.Values.I64 I64Op.RemU))
  let compile_unsigned_sub env =
    Func.share_code2 env "nat_sub" (("n1", I64Type), ("n2", I64Type)) [I64Type] (fun env get_n1 get_n2 ->
      get_n1 ^^ get_n2 ^^ G.i (Compare (Wasm.Values.I64 I64Op.LtU)) ^^
      E.then_trap_with env "Natural subtraction underflow" ^^
      get_n1 ^^ get_n2 ^^ G.i (Binary (Wasm.Values.I64 I64Op.Sub))
    )

  let compile_unsigned_pow env =
    let rec pow () = Func.share_code2 env "pow"
                       (("n", I64Type), ("exp", I64Type)) [I64Type]
                       Wasm.Values.(fun env get_n get_exp ->
         let one = compile_const_64 1L in
         let (set_res, get_res) = new_local64 env "res" in
         let square_recurse_with_shifted =
           get_n ^^ get_exp ^^ one ^^
           G.i (Binary (I64 I64Op.ShrU)) ^^
           pow () ^^ set_res ^^ get_res ^^ get_res ^^ G.i (Binary (Wasm.Values.I64 I64Op.Mul))
         in get_exp ^^ G.i (Test (I64 I64Op.Eqz)) ^^
            G.if_ [I64Type]
             one
             (get_exp ^^ one ^^ G.i (Binary (I64 I64Op.And)) ^^ G.i (Test (I64 I64Op.Eqz)) ^^
              G.if_ [I64Type]
                square_recurse_with_shifted
                (get_n ^^
                 square_recurse_with_shifted ^^
                 G.i (Binary (Wasm.Values.I64 I64Op.Mul)))))
    in pow ()

  let compile_eq env = G.i (Compare (Wasm.Values.I64 I64Op.Eq))
  let compile_relop env i64op = G.i (Compare (Wasm.Values.I64 i64op))

end (* BoxedWord64 *)


module BoxedSmallWord = struct
  (* We store proper 32bit Word32 in immutable boxed 32bit heap objects.

     Small values (just <2^10 for now, so that both code paths are well-tested)
     are stored unboxed, tagged, see BitTagged.

     The heap layout of a BoxedSmallWord is:

       ┌─────┬─────┐
       │ tag │ i32 │
       └─────┴─────┘

  *)

  let payload_field = Tagged.header_size

  let vanilla_lit env i =
    if BitTagged.can_unbox (Int64.of_int (Int32.to_int i))
    then Int32.(logor (shift_left i 2) (shift_right_logical i 31))
    else
      E.add_static env StaticBytes.[
        I32 Tagged.(int_of_tag Bits32);
        I32 i
      ]

  let compile_box env compile_elem : G.t =
    let (set_i, get_i) = new_local env "boxed_i32" in
    Heap.alloc env 2l ^^
    set_i ^^
    get_i ^^ Tagged.(store Bits32) ^^
    get_i ^^ compile_elem ^^ Heap.store_field payload_field ^^
    get_i

  let box env = Func.share_code1 env "box_i32" ("n", I32Type) [I32Type] (fun env get_n ->
      get_n ^^ compile_unboxed_const (Int32.of_int (1 lsl 10)) ^^
      G.i (Compare (Wasm.Values.I32 I32Op.LtU)) ^^
      G.if_ [I32Type]
        (get_n ^^ BitTagged.tag_i32)
        (compile_box env get_n)
    )

  let unbox env = Func.share_code1 env "unbox_i32" ("n", I32Type) [I32Type] (fun env get_n ->
      get_n ^^
      BitTagged.if_unboxed env [I32Type]
        ( get_n ^^ BitTagged.untag_i32 env)
        ( get_n ^^ Heap.load_field payload_field)
    )

  let _lit env n = compile_unboxed_const n ^^ box env

end (* BoxedSmallWord *)

module UnboxedSmallWord = struct
  (* While smaller-than-32bit words are treated as i32 from the WebAssembly perspective,
     there are certain differences that are type based. This module provides helpers to abstract
     over those. *)

  let bits_of_type = function
    | Type.(Int8|Nat8|Word8) -> 8
    | Type.(Int16|Nat16|Word16) -> 16
    | _ -> 32

  let shift_of_type ty = Int32.of_int (32 - bits_of_type ty)

  let bitwidth_mask_of_type = function
    | Type.Word8 -> 0b111l
    | Type.Word16 -> 0b1111l
    | p -> todo "bitwidth_mask_of_type" (Arrange_type.prim p) 0l

  let const_of_type ty n = Int32.(shift_left n (to_int (shift_of_type ty)))

  let padding_of_type ty = Int32.(sub (const_of_type ty 1l) one)

  let mask_of_type ty = Int32.lognot (padding_of_type ty)

  let name_of_type ty seed = match Arrange_type.prim ty with
    | Wasm.Sexpr.Atom s -> seed ^ "<" ^ s ^ ">"
    | wtf -> todo "name_of_type" wtf seed

  (* Makes sure that we only shift/rotate the maximum number of bits available in the word. *)
  let clamp_shift_amount = function
    | Type.Word32 -> G.nop
    | ty -> compile_bitand_const (bitwidth_mask_of_type ty)

  let shift_leftWordNtoI32 = compile_shl_const

  (* Makes sure that the word payload (e.g. shift/rotate amount) is in the LSB bits of the word. *)
  let lsb_adjust = function
    | Type.(Int32|Nat32|Word32) -> G.nop
    | Type.(Nat8|Word8|Nat16|Word16) as ty -> compile_shrU_const (shift_of_type ty)
    | Type.(Int8|Int16) as ty -> compile_shrS_const (shift_of_type ty)
    | _ -> assert false

  (* Makes sure that the word payload (e.g. operation result) is in the MSB bits of the word. *)
  let msb_adjust = function
    | Type.(Int32|Nat32|Word32) -> G.nop
    | ty -> shift_leftWordNtoI32 (shift_of_type ty)

  (* Makes sure that the word representation invariant is restored. *)
  let sanitize_word_result = function
    | Type.Word32 -> G.nop
    | ty -> compile_bitand_const (mask_of_type ty)

  (* Sets the number (according to the type's word invariant) of LSBs. *)
  let compile_word_padding = function
    | Type.Word32 -> G.nop
    | ty -> compile_bitor_const (padding_of_type ty)

  (* Kernel for counting leading zeros, according to the word invariant. *)
  let clz_kernel ty =
    compile_word_padding ty ^^
    G.i (Unary (Wasm.Values.I32 I32Op.Clz)) ^^
    msb_adjust ty

  (* Kernel for counting trailing zeros, according to the word invariant. *)
  let ctz_kernel ty =
    compile_word_padding ty ^^
    compile_rotr_const (shift_of_type ty) ^^
    G.i (Unary (Wasm.Values.I32 I32Op.Ctz)) ^^
    msb_adjust ty

  (* Kernel for testing a bit position, according to the word invariant. *)
  let btst_kernel env ty =
    let (set_b, get_b) = new_local env "b"
    in lsb_adjust ty ^^ set_b ^^ lsb_adjust ty ^^
       compile_unboxed_one ^^ get_b ^^ clamp_shift_amount ty ^^
       G.i (Binary (Wasm.Values.I32 I32Op.Shl)) ^^
       G.i (Binary (Wasm.Values.I32 I32Op.And))

  (* Code points occupy 21 bits, no alloc needed in vanilla SR. *)
  let unbox_codepoint = compile_shrU_const 8l
  let box_codepoint = compile_shl_const 8l

  (* Checks (n < 0xD800 || 0xE000 ≤ n ≤ 0x10FFFF),
     ensuring the codepoint range and the absence of surrogates. *)
  let check_and_box_codepoint env get_n =
    get_n ^^ compile_unboxed_const 0xD800l ^^
    G.i (Compare (Wasm.Values.I32 I32Op.GeU)) ^^
    get_n ^^ compile_unboxed_const 0xE000l ^^
    G.i (Compare (Wasm.Values.I32 I32Op.LtU)) ^^
    G.i (Binary (Wasm.Values.I32 I32Op.And)) ^^
    get_n ^^ compile_unboxed_const 0x10FFFFl ^^
    G.i (Compare (Wasm.Values.I32 I32Op.GtU)) ^^
    G.i (Binary (Wasm.Values.I32 I32Op.Or)) ^^
    E.then_trap_with env "codepoint out of range" ^^
    get_n ^^ box_codepoint

  let vanilla_lit ty v =
    Int32.(shift_left (of_int v) (to_int (shift_of_type ty)))

  (* Wrapping implementation for multiplication and exponentiation. *)

  let compile_word_mul env ty =
    lsb_adjust ty ^^
    G.i (Binary (Wasm.Values.I32 I32Op.Mul))

  let compile_word_power env ty =
    let rec pow () = Func.share_code2 env (name_of_type ty "pow")
                       (("n", I32Type), ("exp", I32Type)) [I32Type]
                       Wasm.Values.(fun env get_n get_exp ->
        let one = compile_unboxed_const (const_of_type ty 1l) in
        let (set_res, get_res) = new_local env "res" in
        let mul = compile_word_mul env ty in
        let square_recurse_with_shifted sanitize =
          get_n ^^ get_exp ^^ compile_shrU_const 1l ^^ sanitize ^^
          pow () ^^ set_res ^^ get_res ^^ get_res ^^ mul
        in get_exp ^^ G.i (Test (I32 I32Op.Eqz)) ^^
           G.if_ [I32Type]
             one
             (get_exp ^^ one ^^ G.i (Binary (I32 I32Op.And)) ^^ G.i (Test (I32 I32Op.Eqz)) ^^
              G.if_ [I32Type]
                (square_recurse_with_shifted G.nop)
                (get_n ^^
                 square_recurse_with_shifted (sanitize_word_result ty) ^^
                 mul)))
    in pow ()

end (* UnboxedSmallWord *)


module Float = struct
  (* We store floats (C doubles) in immutable boxed 64bit heap objects.

     The heap layout of a Float is:

       ┌─────┬─────┬─────┐
       │ tag │    f64    │
       └─────┴─────┴─────┘

     For now the tag stored is that of a Bits64, because the payload is
     treated opaquely by the RTS. We'll introduce a separate tag when the need of
     debug inspection (or GC representation change) arises.

  *)

  let payload_field = Tagged.header_size

  let compile_unboxed_const f = G.i (Const (nr (Wasm.Values.F64 f)))
  let lit f = compile_unboxed_const (Wasm.F64.of_float f)
  let compile_unboxed_zero = lit 0.0

  let vanilla_lit env f =
    E.add_static env StaticBytes.[
      I32 Tagged.(int_of_tag Bits64);
      I64 (Wasm.F64.to_bits f)
    ]

  let box env = Func.share_code1 env "box_f64" ("f", F64Type) [I32Type] (fun env get_f ->
    let (set_i, get_i) = new_local env "boxed_f64" in
    Heap.alloc env 3l ^^
    set_i ^^
    get_i ^^ Tagged.(store Bits64) ^^
    get_i ^^ get_f ^^ Heap.store_field_float64 payload_field ^^
    get_i
    )

  let unbox env = Heap.load_field_float64 payload_field

end (* Float *)


module ReadBuf = struct
  (*
  Combinators to safely read from a dynamic buffer.

  We represent a buffer by a pointer to two words in memory (usually allocated
  on the shadow stack): The first is a pointer to the current position of the buffer,
  the second one a pointer to the end (to check out-of-bounds).

  Code that reads from this buffer will update the former, i.e. it is mutable.

  The format is compatible with C (pointer to a struct) and avoids the need for the
  multi-value extension that we used before to return both parse result _and_
  updated pointer.

  All pointers here are unskewed!

  This module is mostly for serialization, but because there are bits of
  serialization code in the BigNumType implementations, we put it here.
  *)

  let get_ptr get_buf =
    get_buf ^^ G.i (Load {ty = I32Type; align = 2; offset = 0l; sz = None})
  let get_end get_buf =
    get_buf ^^ G.i (Load {ty = I32Type; align = 2; offset = Heap.word_size; sz = None})
  let set_ptr get_buf new_val =
    get_buf ^^ new_val ^^ G.i (Store {ty = I32Type; align = 2; offset = 0l; sz = None})
  let set_end get_buf new_val =
    get_buf ^^ new_val ^^ G.i (Store {ty = I32Type; align = 2; offset = Heap.word_size; sz = None})
  let set_size get_buf get_size =
    set_end get_buf
      (get_ptr get_buf ^^ get_size ^^ G.i (Binary (Wasm.Values.I32 I32Op.Add)))

  let alloc env f = Stack.with_words env "buf" 2l f

  let advance get_buf get_delta =
    set_ptr get_buf (get_ptr get_buf ^^ get_delta ^^ G.i (Binary (Wasm.Values.I32 I32Op.Add)))

  let read_leb128 env get_buf =
    get_buf ^^ E.call_import env "rts" "read_u32_of_leb128"

  let read_sleb128 env get_buf =
    get_buf ^^ E.call_import env "rts" "read_i32_of_sleb128"

  let check_space env get_buf get_delta =
    get_delta ^^
    get_end get_buf ^^ get_ptr get_buf ^^ G.i (Binary (Wasm.Values.I32 I32Op.Sub)) ^^
    G.i (Compare (Wasm.Values.I32 I64Op.LeU)) ^^
    E.else_trap_with env "IDL error: out of bounds read"

  let is_empty env get_buf =
    get_end get_buf ^^ get_ptr get_buf ^^
    G.i (Compare (Wasm.Values.I32 I64Op.Eq))

  let read_byte env get_buf =
    check_space env get_buf (compile_unboxed_const 1l) ^^
    get_ptr get_buf ^^
    G.i (Load {ty = I32Type; align = 0; offset = 0l; sz = Some Wasm.Types.(Pack8, ZX)}) ^^
    advance get_buf (compile_unboxed_const 1l)

  let read_word16 env get_buf =
    check_space env get_buf (compile_unboxed_const 2l) ^^
    get_ptr get_buf ^^
    G.i (Load {ty = I32Type; align = 0; offset = 0l; sz = Some Wasm.Types.(Pack16, ZX)}) ^^
    advance get_buf (compile_unboxed_const 2l)

  let read_word32 env get_buf =
    check_space env get_buf (compile_unboxed_const 4l) ^^
    get_ptr get_buf ^^
    G.i (Load {ty = I32Type; align = 0; offset = 0l; sz = None}) ^^
    advance get_buf (compile_unboxed_const 4l)

  let read_word64 env get_buf =
    check_space env get_buf (compile_unboxed_const 8l) ^^
    get_ptr get_buf ^^
    G.i (Load {ty = I64Type; align = 0; offset = 0l; sz = None}) ^^
    advance get_buf (compile_unboxed_const 8l)

  let read_float64 env get_buf =
    check_space env get_buf (compile_unboxed_const 8l) ^^
    get_ptr get_buf ^^
    G.i (Load {ty = F64Type; align = 0; offset = 0l; sz = None}) ^^
    advance get_buf (compile_unboxed_const 8l)

  let read_blob env get_buf get_len =
    check_space env get_buf get_len ^^
    (* Already has destination address on the stack *)
    get_ptr get_buf ^^
    get_len ^^
    Heap.memcpy env ^^
    advance get_buf get_len

end (* Buf *)


type comparator = Lt | Le | Ge | Gt | Ne

module type BigNumType =
sig
  (* word from SR.Vanilla, trapping, unsigned semantics *)
  val to_word32 : E.t -> G.t
  val to_word64 : E.t -> G.t
  val to_word32_with : E.t -> G.t (* with error message on stack (ptr/len) *)

  (* word from SR.Vanilla, lossy, raw bits *)
  val truncate_to_word32 : E.t -> G.t
  val truncate_to_word64 : E.t -> G.t

  (* unsigned word to SR.Vanilla *)
  val from_word32 : E.t -> G.t
  val from_word64 : E.t -> G.t

  (* signed word to SR.Vanilla *)
  val from_signed_word32 : E.t -> G.t
  val from_signed_word64 : E.t -> G.t

  (* buffers *)
  (* given a numeric object on stack (vanilla),
     push the number (i32) of bytes necessary
     to externalize the numeric object *)
  val compile_data_size_signed : E.t -> G.t
  val compile_data_size_unsigned : E.t -> G.t
  (* given on stack
     - numeric object (vanilla, TOS)
     - data buffer
    store the binary representation of the numeric object into the data buffer,
    and push the number (i32) of bytes stored onto the stack
   *)
  val compile_store_to_data_buf_signed : E.t -> G.t
  val compile_store_to_data_buf_unsigned : E.t -> G.t
  (* given a ReadBuf on stack, consume bytes from it,
     deserializing to a numeric object
     and leave it on the stack (vanilla).
     The boolean argument is true if the value to be read is signed.
   *)
  val compile_load_from_data_buf : E.t -> bool -> G.t

  (* literals *)
  val vanilla_lit : E.t -> Big_int.big_int -> int32

  (* arithmetic *)
  val compile_abs : E.t -> G.t
  val compile_neg : E.t -> G.t
  val compile_add : E.t -> G.t
  val compile_signed_sub : E.t -> G.t
  val compile_unsigned_sub : E.t -> G.t
  val compile_mul : E.t -> G.t
  val compile_signed_div : E.t -> G.t
  val compile_signed_mod : E.t -> G.t
  val compile_unsigned_div : E.t -> G.t
  val compile_unsigned_rem : E.t -> G.t
  val compile_unsigned_pow : E.t -> G.t

  (* comparisons *)
  val compile_eq : E.t -> G.t
  val compile_is_negative : E.t -> G.t
  val compile_relop : E.t -> comparator -> G.t

  (* representation checks *)
  (* given a numeric object on the stack as skewed pointer, check whether
     it can be faithfully stored in N bits, including a leading sign bit
     leaves boolean result on the stack
     N must be 2..64
   *)
  val fits_signed_bits : E.t -> int -> G.t
  (* given a numeric object on the stack as skewed pointer, check whether
     it can be faithfully stored in N unsigned bits
     leaves boolean result on the stack
     N must be 1..64
   *)
  val fits_unsigned_bits : E.t -> int -> G.t
end

let i64op_from_relop = function
  | Lt -> I64Op.LtS
  | Le -> I64Op.LeS
  | Ge -> I64Op.GeS
  | Gt -> I64Op.GtS
  | Ne -> I64Op.Ne

let name_from_relop = function
  | Lt -> "B_lt"
  | Le -> "B_le"
  | Ge -> "B_ge"
  | Gt -> "B_gt"
  | Ne -> "B_ne"

(* helper, measures the dynamics of the unsigned i32, returns (32 - effective bits) *)
let unsigned_dynamics get_x =
  get_x ^^
  G.i (Unary (Wasm.Values.I32 I32Op.Clz))

(* helper, measures the dynamics of the signed i32, returns (32 - effective bits) *)
let signed_dynamics get_x =
  get_x ^^ compile_shl_const 1l ^^
  get_x ^^
  G.i (Binary (Wasm.Values.I32 I32Op.Xor)) ^^
  G.i (Unary (Wasm.Values.I32 I32Op.Clz))

module I32Leb = struct
  let compile_size dynamics get_x =
    get_x ^^ G.if_ [I32Type]
      begin
        compile_unboxed_const 38l ^^
        dynamics get_x ^^
        G.i (Binary (Wasm.Values.I32 I32Op.Sub)) ^^
        compile_divU_const 7l
      end
      compile_unboxed_one

  let compile_leb128_size get_x = compile_size unsigned_dynamics get_x
  let compile_sleb128_size get_x = compile_size signed_dynamics get_x

  let compile_store_to_data_buf_unsigned env get_x get_buf =
    get_x ^^ get_buf ^^ E.call_import env "rts" "leb128_encode" ^^
    compile_leb128_size get_x

  let compile_store_to_data_buf_signed env get_x get_buf =
    get_x ^^ get_buf ^^ E.call_import env "rts" "sleb128_encode" ^^
    compile_sleb128_size get_x

end

module MakeCompact (Num : BigNumType) : BigNumType = struct

  (* Compact BigNums are a representation of signed 31-bit bignums (of the
     underlying boxed representation `Num`), that fit into an i32.
     The bits are encoded as

       ┌──────────┬───┬──────┐
       │ mantissa │ 0 │ sign │  = i32
       └──────────┴───┴──────┘
     The 2nd LSBit makes unboxed bignums distinguishable from boxed ones,
     the latter always being skewed pointers.

     By a right rotation one obtains the signed (right-zero-padded) representation,
     which is usable for arithmetic (e.g. addition-like operators). For some
     operations (e.g. multiplication) the second argument needs to be furthermore
     right-shifted. Similarly, for division the result must be left-shifted.

     Generally all operations begin with checking whether both arguments are
     already in unboxed form. If so, the arithmetic can be performed in machine
     registers (fast path). Otherwise one or both arguments need boxing and the
     arithmetic needs to be carried out on the underlying boxed representation
     (slow path).

     The result appears as a boxed number in the latter case, so a check is
     performed for possible compactification of the result. Conversely in the
     former case the 64-bit result is either compactable or needs to be boxed.

     Manipulation of the result is unnecessary for the comparison predicates.

     For the `pow` operation the check that both arguments are unboxed is not
     sufficient. Here we count and multiply effective bitwidths to figure out
     whether the operation will overflow 64 bits, and if so, we fall back to the
     slow path.
   *)

  (* TODO: There is some unnecessary result shifting when the div result needs
     to be boxed. Is this possible at all to happen? With (/-1) maybe! *)

  (* TODO: Does the result of the rem/mod fast path ever needs boxing? *)

  (* examine the skewed pointer and determine if number fits into 31 bits *)
  let fits_in_vanilla env = Num.fits_signed_bits env 31

  (* input right-padded with 0 *)
  let extend =
    compile_rotr_const 1l

  (* input right-padded with 0 *)
  let extend64 =
    extend ^^
    G.i (Convert (Wasm.Values.I64 I64Op.ExtendSI32))

  (* predicate for i64 signed value, checking whether
     the compact representation is viable;
     bits should be 31 for right-aligned
     and 32 for right-0-padded values *)
  let speculate_compact64 bits =
    compile_shl64_const 1L ^^
    G.i (Binary (Wasm.Values.I64 I64Op.Xor)) ^^
    compile_const_64 Int64.(shift_left minus_one bits) ^^
    G.i (Binary (Wasm.Values.I64 I64Op.And)) ^^
    G.i (Test (Wasm.Values.I64 I64Op.Eqz))

  (* input is right-padded with 0 *)
  let compress32 = compile_rotl_const 1l

  (* input is right-padded with 0
     precondition: upper 32 bits must be same as 32-bit sign,
     i.e. speculate_compact64 is valid
   *)
  let compress64 =
    G.i (Convert (Wasm.Values.I32 I32Op.WrapI64)) ^^
    compress32

  let speculate_compact =
    compile_shl_const 1l ^^
    G.i (Binary (Wasm.Values.I32 I32Op.Xor)) ^^
    compile_unboxed_const Int32.(shift_left minus_one 31) ^^
    G.i (Binary (Wasm.Values.I32 I32Op.And)) ^^
    G.i (Test (Wasm.Values.I32 I32Op.Eqz))

  let compress =
    compile_shl_const 1l ^^ compress32

  (* creates a boxed bignum from a right-0-padded signed i64 *)
  let box64 env = compile_shrS64_const 1L ^^ Num.from_signed_word64 env

  (* creates a boxed bignum from an unboxed 31-bit signed (and rotated) value *)
  let extend_and_box64 env = extend64 ^^ box64 env

  (* check if both arguments are compact (i.e. unboxed),
     if so, promote to signed i64 (with right bit (i.e. LSB) zero) and perform the fast path.
     Otherwise make sure that both arguments are in heap representation,
     and run the slow path on them.
     In both cases bring the results into normal form.
   *)
  let try_unbox2 name fast slow env =
    Func.share_code2 env name (("a", I32Type), ("b", I32Type)) [I32Type]
      (fun env get_a get_b ->
        let set_res, get_res = new_local env "res" in
        let set_res64, get_res64 = new_local64 env "res64" in
        get_a ^^ get_b ^^
        BitTagged.if_both_unboxed env [I32Type]
          begin
            get_a ^^ extend64 ^^
            get_b ^^ extend64 ^^
            fast env ^^ set_res64 ^^
            get_res64 ^^ get_res64 ^^ speculate_compact64 32 ^^
            G.if_ [I32Type]
              (get_res64 ^^ compress64)
              (get_res64 ^^ box64 env)
          end
          begin
            get_a ^^ BitTagged.if_unboxed env [I32Type]
              (get_a ^^ extend_and_box64 env)
              get_a ^^
            get_b ^^ BitTagged.if_unboxed env [I32Type]
              (get_b ^^ extend_and_box64 env)
              get_b ^^
            slow env ^^ set_res ^^ get_res ^^
            fits_in_vanilla env ^^
            G.if_ [I32Type]
              (get_res ^^ Num.truncate_to_word32 env ^^ compress)
              get_res
          end)

  let compile_add = try_unbox2 "B_add" BoxedWord64.compile_add Num.compile_add

  let adjust_arg2 code env = compile_shrS64_const 1L ^^ code env
  let adjust_result code env = code env ^^ compile_shl64_const 1L

  let compile_mul = try_unbox2 "B_mul" (adjust_arg2 BoxedWord64.compile_mul) Num.compile_mul
  let compile_signed_sub = try_unbox2 "B+sub" BoxedWord64.compile_signed_sub Num.compile_signed_sub
  let compile_signed_div = try_unbox2 "B+div" (adjust_result BoxedWord64.compile_signed_div) Num.compile_signed_div
  let compile_signed_mod = try_unbox2 "B_mod" BoxedWord64.compile_signed_mod Num.compile_signed_mod
  let compile_unsigned_div = try_unbox2 "B_div" (adjust_result BoxedWord64.compile_unsigned_div) Num.compile_unsigned_div
  let compile_unsigned_rem = try_unbox2 "B_rem" BoxedWord64.compile_unsigned_rem Num.compile_unsigned_rem
  let compile_unsigned_sub = try_unbox2 "B_sub" BoxedWord64.compile_unsigned_sub Num.compile_unsigned_sub

  let compile_unsigned_pow env =
    Func.share_code2 env "B_pow" (("a", I32Type), ("b", I32Type)) [I32Type]
    (fun env get_a get_b ->
    let set_res, get_res = new_local env "res" in
    let set_a64, get_a64 = new_local64 env "a64" in
    let set_b64, get_b64 = new_local64 env "b64" in
    let set_res64, get_res64 = new_local64 env "res64" in
    get_a ^^ get_b ^^
    BitTagged.if_both_unboxed env [I32Type]
      begin
        (* estimate bitcount of result: `bits(a) * b <= 65` guarantees
           the absence of overflow in 64-bit arithmetic *)
        get_a ^^ extend64 ^^ set_a64 ^^ compile_const_64 64L ^^
        get_a64 ^^ get_a64 ^^ compile_shrS64_const 1L ^^
        G.i (Binary (Wasm.Values.I64 I64Op.Xor)) ^^
        G.i (Unary (Wasm.Values.I64 I64Op.Clz)) ^^ G.i (Binary (Wasm.Values.I64 I64Op.Sub)) ^^
        get_b ^^ extend64 ^^ set_b64 ^^ get_b64 ^^
        G.i (Binary (Wasm.Values.I64 I64Op.Mul)) ^^
        compile_const_64 130L ^^ G.i (Compare (Wasm.Values.I64 I64Op.LeU)) ^^
        G.if_ [I32Type]
          begin
            get_a64 ^^ compile_shrS64_const 1L ^^
            get_b64 ^^ compile_shrS64_const 1L ^^
            BoxedWord64.compile_unsigned_pow env ^^
            compile_shl64_const 1L ^^ set_res64 ^^
            get_res64 ^^ get_res64 ^^ speculate_compact64 32 ^^
            G.if_ [I32Type]
              (get_res64 ^^ compress64)
              (get_res64 ^^ box64 env)
          end
          begin
            get_a64 ^^ box64 env ^^
            get_b64 ^^ box64 env ^^
            Num.compile_unsigned_pow env ^^ set_res ^^ get_res ^^
            fits_in_vanilla env ^^
            G.if_ [I32Type]
              (get_res ^^ Num.truncate_to_word32 env ^^ compress)
              get_res
          end
      end
      begin
        get_a ^^ BitTagged.if_unboxed env [I32Type]
          (get_a ^^ extend_and_box64 env)
          get_a ^^
        get_b ^^ BitTagged.if_unboxed env [I32Type]
          (get_b ^^ extend_and_box64 env)
          get_b ^^
        Num.compile_unsigned_pow env ^^ set_res ^^ get_res ^^
        fits_in_vanilla env ^^
        G.if_ [I32Type]
          (get_res ^^ Num.truncate_to_word32 env ^^ compress)
          get_res
      end)

  let compile_is_negative env =
    let set_n, get_n = new_local env "n" in
    set_n ^^ get_n ^^
    BitTagged.if_unboxed env [I32Type]
      (get_n ^^ compile_bitand_const 1l)
      (get_n ^^ Num.compile_is_negative env)

  let can_unbox (n : int) =
    (* NB: This code is only correct on 64 bit build architectures *)
    let open Int32 in
    let lower_bound = to_int (shift_left 3l 30) in (* actually a negative number *)
    let upper_bound = to_int (shift_right_logical minus_one 2) in
    lower_bound <= n && n <= upper_bound

  let vanilla_lit env = function
    | n when Big_int.is_int_big_int n && can_unbox (Big_int.int_of_big_int n) ->
      let i = Int32.of_int (Big_int.int_of_big_int n) in
      Int32.(logor (shift_left i 2) (shift_right_logical i 31))
    | n -> Num.vanilla_lit env n

  let compile_neg env =
    Func.share_code1 env "B_neg" ("n", I32Type) [I32Type] (fun env get_n ->
      get_n ^^ BitTagged.if_unboxed env [I32Type]
        begin
          get_n ^^ compile_unboxed_one ^^
          G.i (Compare (Wasm.Values.I32 I32Op.Eq)) ^^
          G.if_ [I32Type]
            (compile_unboxed_const (vanilla_lit env (Big_int.big_int_of_int 0x40000000)))
            begin
              compile_unboxed_zero ^^
              get_n ^^ extend ^^
              G.i (Binary (Wasm.Values.I32 I32Op.Sub)) ^^
              compress32
            end
        end
        (get_n ^^ Num.compile_neg env)
    )

  let try_comp_unbox2 name fast slow env =
    Func.share_code2 env name (("a", I32Type), ("b", I32Type)) [I32Type]
      (fun env get_a get_b ->
        get_a ^^ get_b ^^
        BitTagged.if_both_unboxed env [I32Type]
          begin
            get_a ^^ extend64 ^^
            get_b ^^ extend64 ^^
            fast env
          end
          begin
            get_a ^^ BitTagged.if_unboxed env [I32Type]
              (get_a ^^ extend_and_box64 env)
              get_a ^^
            get_b ^^ BitTagged.if_unboxed env [I32Type]
              (get_b ^^ extend_and_box64 env)
              get_b ^^
            slow env
          end)

  let compile_eq = try_comp_unbox2 "B_eq" BoxedWord64.compile_eq Num.compile_eq
  let compile_relop env bigintop =
    try_comp_unbox2 (name_from_relop bigintop)
      (fun env' -> BoxedWord64.compile_relop env' (i64op_from_relop bigintop))
      (fun env' -> Num.compile_relop env' bigintop)
      env

  let try_unbox iN fast slow env =
    let set_a, get_a = new_local env "a" in
    set_a ^^ get_a ^^
    BitTagged.if_unboxed env [iN]
      (get_a ^^ fast env)
      (get_a ^^ slow env)

  let fits_unsigned_bits env n =
    try_unbox I32Type
      (fun _ -> match n with
                | _ when n >= 31 -> G.i Drop ^^ Bool.lit true
                | 30 -> compile_bitand_const 1l ^^ G.i (Test (Wasm.Values.I32 I32Op.Eqz))
                | _ ->
                  compile_bitand_const
                    Int32.(logor 1l (shift_left minus_one (n + 2))) ^^
                  G.i (Test (Wasm.Values.I32 I32Op.Eqz)))
      (fun env -> Num.fits_unsigned_bits env n)
      env

  let fits_signed_bits env n =
    let set_a, get_a = new_local env "a" in
    try_unbox I32Type
      (fun _ -> match n with
                | _ when n >= 31 -> G.i Drop ^^ Bool.lit true
                | 30 ->
                  set_a ^^ get_a ^^ compile_shrU_const 31l ^^
                    get_a ^^ compile_bitand_const 1l ^^
                    G.i (Binary (Wasm.Values.I32 I32Op.And)) ^^
                    G.i (Test (Wasm.Values.I32 I32Op.Eqz))
                | _ -> set_a ^^ get_a ^^ compile_rotr_const 1l ^^ set_a ^^
                       get_a ^^ get_a ^^ compile_shrS_const 1l ^^
                       G.i (Binary (Wasm.Values.I32 I32Op.Xor)) ^^
                       compile_bitand_const
                         Int32.(shift_left minus_one n) ^^
                       G.i (Test (Wasm.Values.I32 I32Op.Eqz)))
      (fun env -> Num.fits_signed_bits env n)
      env

  let compile_abs env =
    try_unbox I32Type
      begin
        fun _ ->
        let set_a, get_a = new_local env "a" in
        set_a ^^ get_a ^^
        compile_bitand_const 1l ^^
        G.if_ [I32Type]
          begin
            get_a ^^
            compile_unboxed_one ^^ (* i.e. -(2**30) == -1073741824 *)
            G.i (Compare (Wasm.Values.I32 I32Op.Eq)) ^^
            G.if_ [I32Type]
              (compile_unboxed_const 0x40000000l ^^ Num.from_word32 env) (* is non-representable *)
              begin
                get_a ^^
                compile_unboxed_const Int32.minus_one ^^ G.i (Binary (Wasm.Values.I32 I32Op.Xor)) ^^
                compile_unboxed_const 2l ^^ G.i (Binary (Wasm.Values.I32 I32Op.Add))
              end
          end
          get_a
      end
      Num.compile_abs
      env

  let compile_load_from_data_buf env signed =
    let set_res, get_res = new_local env "res" in
    Num.compile_load_from_data_buf env signed ^^
    set_res ^^
    get_res ^^ fits_in_vanilla env ^^
    G.if_ [I32Type]
      (get_res ^^ Num.truncate_to_word32 env ^^ compress)
      get_res

  let compile_store_to_data_buf_unsigned env =
    let set_x, get_x = new_local env "x" in
    let set_buf, get_buf = new_local env "buf" in
    set_x ^^ set_buf ^^
    get_x ^^
    try_unbox I32Type
      (fun env ->
        extend ^^ compile_shrS_const 1l ^^ set_x ^^
        I32Leb.compile_store_to_data_buf_unsigned env get_x get_buf
      )
      (fun env ->
        G.i Drop ^^
        get_buf ^^ get_x ^^ Num.compile_store_to_data_buf_unsigned env)
      env

  let compile_store_to_data_buf_signed env =
    let set_x, get_x = new_local env "x" in
    let set_buf, get_buf = new_local env "buf" in
    set_x ^^ set_buf ^^
    get_x ^^
    try_unbox I32Type
      (fun env ->
        extend ^^ compile_shrS_const 1l ^^ set_x ^^
        I32Leb.compile_store_to_data_buf_signed env get_x get_buf
      )
      (fun env ->
        G.i Drop ^^
        get_buf ^^ get_x ^^ Num.compile_store_to_data_buf_signed env)
      env

  let compile_data_size_unsigned env =
    try_unbox I32Type
      (fun _ ->
        let set_x, get_x = new_local env "x" in
        extend ^^ compile_shrS_const 1l ^^ set_x ^^
        I32Leb.compile_leb128_size get_x
      )
      (fun env -> Num.compile_data_size_unsigned env)
      env

  let compile_data_size_signed env =
    try_unbox I32Type
      (fun _ ->
        let set_x, get_x = new_local env "x" in
        extend ^^ compile_shrS_const 1l ^^ set_x ^^
        I32Leb.compile_sleb128_size get_x
      )
      (fun env -> Num.compile_data_size_signed env)
      env

  let from_signed_word32 env =
    let set_a, get_a = new_local env "a" in
    set_a ^^ get_a ^^ get_a ^^
    speculate_compact ^^
    G.if_ [I32Type]
      (get_a ^^ compress)
      (get_a ^^ Num.from_signed_word32 env)

  let from_signed_word64 env =
    let set_a, get_a = new_local64 env "a" in
    set_a ^^ get_a ^^ get_a ^^
    speculate_compact64 31 ^^
    G.if_ [I32Type]
      (get_a ^^ compile_shl64_const 1L ^^ compress64)
      (get_a ^^ Num.from_signed_word64 env)

  let from_word32 env =
    let set_a, get_a = new_local env "a" in
    set_a ^^ get_a ^^
    compile_unboxed_const Int32.(shift_left minus_one 30) ^^
    G.i (Binary (Wasm.Values.I32 I32Op.And)) ^^
    G.i (Test (Wasm.Values.I32 I32Op.Eqz)) ^^
    G.if_ [I32Type]
      (get_a ^^ compile_rotl_const 2l)
      (get_a ^^ G.i (Convert (Wasm.Values.I64 I64Op.ExtendUI32)) ^^ Num.from_word64 env)

  let from_word64 env =
    let set_a, get_a = new_local64 env "a" in
    set_a ^^ get_a ^^
    compile_const_64 Int64.(shift_left minus_one 30) ^^
    G.i (Binary (Wasm.Values.I64 I64Op.And)) ^^
    G.i (Test (Wasm.Values.I64 I64Op.Eqz)) ^^
    G.if_ [I32Type]
      (get_a ^^ G.i (Convert (Wasm.Values.I32 I32Op.WrapI64)) ^^ compile_rotl_const 2l)
      (get_a ^^ Num.from_word64 env)

  let truncate_to_word64 env =
    let set_a, get_a = new_local env "a" in
    set_a ^^ get_a ^^
    BitTagged.if_unboxed env [I64Type]
      begin
        get_a ^^ extend ^^ compile_unboxed_one ^^
        G.i (Binary (Wasm.Values.I32 I32Op.ShrS)) ^^
        G.i (Convert (Wasm.Values.I64 I64Op.ExtendSI32))
      end
      (get_a ^^ Num.truncate_to_word64 env)
  let truncate_to_word32 env =
    let set_a, get_a = new_local env "a" in
    set_a ^^ get_a ^^
    BitTagged.if_unboxed env [I32Type]
      (get_a ^^ extend ^^ compile_unboxed_one ^^ G.i (Binary (Wasm.Values.I32 I32Op.ShrS)))
      (get_a ^^ Num.truncate_to_word32 env)

  let to_word64 env =
    let set_a, get_a = new_local env "a" in
    set_a ^^ get_a ^^
    BitTagged.if_unboxed env [I64Type]
      (get_a ^^ extend64 ^^ compile_shrS64_const 1L)
      (get_a ^^ Num.to_word64 env)
  let to_word32 env =
    let set_a, get_a = new_local env "a" in
    set_a ^^ get_a ^^
    BitTagged.if_unboxed env [I32Type]
      (get_a ^^ extend ^^ compile_unboxed_one ^^ G.i (Binary (Wasm.Values.I32 I32Op.ShrS)))
      (get_a ^^ Num.to_word32 env)
  let to_word32_with env =
    let set_a, get_a = new_local env "a" in
    let set_err_msg, get_err_msg = new_local env "err_msg" in
    set_err_msg ^^ set_a ^^
    get_a ^^
    BitTagged.if_unboxed env [I32Type]
      (get_a ^^ extend ^^ compile_unboxed_one ^^ G.i (Binary (Wasm.Values.I32 I32Op.ShrS)))
      (get_a ^^ get_err_msg ^^ Num.to_word32_with env)
end

module BigNumLibtommath : BigNumType = struct

  let to_word32 env = E.call_import env "rts" "bigint_to_word32_trap"
  let to_word64 env = E.call_import env "rts" "bigint_to_word64_trap"
  let to_word32_with env = E.call_import env "rts" "bigint_to_word32_trap_with"

  let truncate_to_word32 env = E.call_import env "rts" "bigint_to_word32_wrap"
  let truncate_to_word64 env = E.call_import env "rts" "bigint_to_word64_wrap"

  let from_word32 env = E.call_import env "rts" "bigint_of_word32"
  let from_word64 env = E.call_import env "rts" "bigint_of_word64"
  let from_signed_word32 env = E.call_import env "rts" "bigint_of_word32_signed"
  let from_signed_word64 env = E.call_import env "rts" "bigint_of_word64_signed"

  let compile_data_size_unsigned env = E.call_import env "rts" "bigint_leb128_size"
  let compile_data_size_signed env = E.call_import env "rts" "bigint_sleb128_size"

  let compile_store_to_data_buf_unsigned env =
    let (set_buf, get_buf) = new_local env "buf" in
    let (set_n, get_n) = new_local env "n" in
    set_n ^^ set_buf ^^
    get_n ^^ get_buf ^^ E.call_import env "rts" "bigint_leb128_encode" ^^
    get_n ^^ E.call_import env "rts" "bigint_leb128_size"
  let compile_store_to_data_buf_signed env =
    let (set_buf, get_buf) = new_local env "buf" in
    let (set_n, get_n) = new_local env "n" in
    set_n ^^ set_buf ^^
    get_n ^^ get_buf ^^ E.call_import env "rts" "bigint_sleb128_encode" ^^
    get_n ^^ E.call_import env "rts" "bigint_sleb128_size"

  let compile_load_from_data_buf env = function
    | false -> E.call_import env "rts" "bigint_leb128_decode"
    | true -> E.call_import env "rts" "bigint_sleb128_decode"

  let vanilla_lit env n =
    (* See enum mp_sign *)
    let sign = if Big_int.sign_big_int n >= 0 then 0l else 1l in

    let n = Big_int.abs_big_int n in

    (* copied from Blob *)
    let header_size = Int32.add Tagged.header_size 1l in
    let unskewed_payload_offset = Int32.(add ptr_unskew (mul Heap.word_size header_size)) in

    let limbs =
      (* see MP_DIGIT_BIT *)
      let twoto28 = Big_int.power_int_positive_int 2 28 in
      let rec go n =
        if Big_int.sign_big_int n = 0
        then []
        else
          let (a, b) = Big_int.quomod_big_int n twoto28 in
          [ Int32.of_int (Big_int.int_of_big_int b) ] @ go a
      in go n
    in
    (* how many 32 bit digits *)
    let size = Int32.of_int (List.length limbs) in

    let data_blob = E.add_static env StaticBytes.[
      I32 Tagged.(int_of_tag Blob);
      I32 Int32.(mul Heap.word_size size);
      i32s limbs
    ] in
    let data_ptr = Int32.(add data_blob unskewed_payload_offset) in

    (* cf. mp_int in tommath.h *)
    let ptr = E.add_static env StaticBytes.[
      I32 Tagged.(int_of_tag BigInt);
      I32 size;
      I32 size; (* alloc *)
      I32 sign;
      I32 data_ptr;
    ] in
    ptr

  let assert_nonneg env =
    Func.share_code1 env "assert_nonneg" ("n", I32Type) [I32Type] (fun env get_n ->
      get_n ^^
      E.call_import env "rts" "bigint_isneg" ^^
      E.then_trap_with env "Natural subtraction underflow" ^^
      get_n
    )

  let compile_abs env = E.call_import env "rts" "bigint_abs"
  let compile_neg env = E.call_import env "rts" "bigint_neg"
  let compile_add env = E.call_import env "rts" "bigint_add"
  let compile_mul env = E.call_import env "rts" "bigint_mul"
  let compile_signed_sub env = E.call_import env "rts" "bigint_sub"
  let compile_signed_div env = E.call_import env "rts" "bigint_div"
  let compile_signed_mod env = E.call_import env "rts" "bigint_rem"
  let compile_unsigned_sub env = E.call_import env "rts" "bigint_sub" ^^ assert_nonneg env
  let compile_unsigned_rem env = E.call_import env "rts" "bigint_rem"
  let compile_unsigned_div env = E.call_import env "rts" "bigint_div"
  let compile_unsigned_pow env = E.call_import env "rts" "bigint_pow"

  let compile_eq env = E.call_import env "rts" "bigint_eq"
  let compile_is_negative env = E.call_import env "rts" "bigint_isneg"
  let compile_relop env = function
      | Lt -> E.call_import env "rts" "bigint_lt"
      | Le -> E.call_import env "rts" "bigint_le"
      | Ge -> E.call_import env "rts" "bigint_ge"
      | Gt -> E.call_import env "rts" "bigint_gt"
      | Ne -> E.call_import env "rts" "bigint_ne"

  let fits_signed_bits env bits =
    E.call_import env "rts" "bigint_2complement_bits" ^^
    compile_unboxed_const (Int32.of_int bits) ^^
    G.i (Compare (Wasm.Values.I32 I32Op.LeU))
  let fits_unsigned_bits env bits =
    E.call_import env "rts" "bigint_count_bits" ^^
    compile_unboxed_const (Int32.of_int bits) ^^
    G.i (Compare (Wasm.Values.I32 I32Op.LeU))

end (* BigNumLibtommath *)

module BigNum = MakeCompact(BigNumLibtommath)

(* Primitive functions *)
module Prim = struct
  (* The Word8 and Word16 bits sit in the MSBs of the i32, in this manner
     we can perform almost all operations, with the exception of
     - Mul (needs shr of one operand)
     - Shr (needs masking of result)
     - Rot (needs duplication into LSBs, masking of amount and masking of result)
     - ctz (needs shr of operand or sub from result)

     Both Word8/16 easily fit into the vanilla stackrep, so no boxing is necessary.
     This MSB-stored schema is also essentially what the interpreter is using.
  *)
  let prim_word32toNat env = BigNum.from_word32 env
  let prim_shiftWordNtoUnsigned env b =
    compile_shrU_const b ^^
    prim_word32toNat env
  let prim_word32toInt env = BigNum.from_signed_word32 env
  let prim_shiftWordNtoSigned env b =
    compile_shrS_const b ^^
    prim_word32toInt env
  let prim_intToWord32 env = BigNum.truncate_to_word32 env
  let prim_shiftToWordN env b =
    prim_intToWord32 env ^^
    UnboxedSmallWord.shift_leftWordNtoI32 b
end (* Prim *)

module Object = struct
 (* An object with a mutable field1 and immutable field 2 has the following
    heap layout:

    ┌────────┬──────────┬──────────┬─────────┬─────────────┬───┐
    │ Object │ n_fields │ hash_ptr │ ind_ptr │ field2_data │ … │
    └────────┴──────────┴┬─────────┴┬────────┴─────────────┴───┘
         ┌───────────────┘          │
         │   ┌──────────────────────┘
         │   ↓
         │  ╶─┬────────┬─────────────┐
         │    │ ObjInd │ field1_data │
         ↓    └────────┴─────────────┘
        ╶─┬─────────────┬─────────────┬───┐
          │ field1_hash │ field2_hash │ … │
          └─────────────┴─────────────┴───┘


    The field hash array lives in static memory (so no size header needed).
    The hash_ptr is skewed.

    The field2_data for immutable fields is a vanilla word.

    The field1_data for mutable fields are pointers to either an ObjInd, or a
    MutBox (they have the same layout). This indirection is a consequence of
    how we compile object literals with `await` instructions, as these mutable
    fields need to be able to alias local mutal variables.

    We could alternatively switch to an allocate-first approach in the
    await-translation of objects, and get rid of this indirection -- if it were
    not for the implemenating of sharing of mutable stable values.
  *)

  let header_size = Int32.add Tagged.header_size 2l

  (* Number of object fields *)
  let size_field = Int32.add Tagged.header_size 0l
  let hash_ptr_field = Int32.add Tagged.header_size 1l

  module FieldEnv = Env.Make(String)

  (* This is for static objects *)
  let vanilla_lit env (fs : (string * int32) list) : int32 =
    let open List in
    let (hashes, ptrs) = fs
      |> map (fun (n, ptr) -> (Mo_types.Hash.hash n,ptr))
      |> sort compare
      |> split
    in

    let hash_ptr = E.add_static env StaticBytes.[ i32s hashes ] in

    E.add_static env StaticBytes.[
      I32 Tagged.(int_of_tag Object);
      I32 (Int32.of_int (List.length fs));
      I32 hash_ptr;
      i32s ptrs;
    ]

  (* This is for non-recursive objects, i.e. ObjNewE *)
  (* The instructions in the field already create the indirection if needed *)
  let lit_raw env (fs : (string * (unit -> G.t)) list ) =
    let name_pos_map =
      fs |>
      (* We could store only public fields in the object, but
         then we need to allocate separate boxes for the non-public ones:
         List.filter (fun (_, vis, f) -> vis.it = Public) |>
      *)
      List.map (fun (n,_) -> (Mo_types.Hash.hash n, n)) |>
      List.sort compare |>
      List.mapi (fun i (_h,n) -> (n,Int32.of_int i)) |>
      List.fold_left (fun m (n,i) -> FieldEnv.add n i m) FieldEnv.empty in

    let sz = Int32.of_int (FieldEnv.cardinal name_pos_map) in

    (* Create hash array *)
    let hashes = fs |>
      List.map (fun (n,_) -> Mo_types.Hash.hash n) |>
      List.sort compare in
    let hash_ptr = E.add_static env StaticBytes.[ i32s hashes ] in

    (* Allocate memory *)
    let (set_ri, get_ri, ri) = new_local_ env I32Type "obj" in
    Heap.alloc env (Int32.add header_size sz) ^^
    set_ri ^^

    (* Set tag *)
    get_ri ^^
    Tagged.(store Object) ^^

    (* Set size *)
    get_ri ^^
    compile_unboxed_const sz ^^
    Heap.store_field size_field ^^

    (* Set hash_ptr *)
    get_ri ^^
    compile_unboxed_const hash_ptr ^^
    Heap.store_field hash_ptr_field ^^

    (* Write all the fields *)
    let init_field (name, mk_is) : G.t =
      (* Write the pointer to the indirection *)
      get_ri ^^
      mk_is () ^^
      let i = FieldEnv.find name name_pos_map in
      let offset = Int32.add header_size i in
      Heap.store_field offset
    in
    G.concat_map init_field fs ^^

    (* Return the pointer to the object *)
    get_ri

  (* Returns a pointer to the object field (without following the indirection) *)
  let idx_hash_raw env =
    Func.share_code2 env "obj_idx" (("x", I32Type), ("hash", I32Type)) [I32Type] (fun env get_x get_hash ->
      let (set_h_ptr, get_h_ptr) = new_local env "h_ptr" in

      get_x ^^ Heap.load_field hash_ptr_field ^^ set_h_ptr ^^

      get_x ^^ Heap.load_field size_field ^^
      (* Linearly scan through the fields (binary search can come later) *)
      from_0_to_n env (fun get_i ->
        get_i ^^
        compile_mul_const Heap.word_size  ^^
        get_h_ptr ^^
        G.i (Binary (Wasm.Values.I32 I32Op.Add)) ^^
        Heap.load_field 0l ^^
        get_hash ^^
        G.i (Compare (Wasm.Values.I32 I32Op.Eq)) ^^
        G.if_ []
          ( get_i ^^
            compile_add_const header_size ^^
            compile_mul_const Heap.word_size ^^
            get_x ^^
            G.i (Binary (Wasm.Values.I32 I32Op.Add)) ^^
            G.i Return
          ) G.nop
      ) ^^
      E.trap_with env "internal error: object field not found"
    )

  (* Returns a pointer to the object field (possibly following the indirection) *)
  let idx_hash env indirect =
    if indirect
    then Func.share_code2 env "obj_idx_ind" (("x", I32Type), ("hash", I32Type)) [I32Type] (fun env get_x get_hash ->
      get_x ^^ get_hash ^^
      idx_hash_raw env ^^
      load_ptr ^^ compile_add_const Heap.word_size
    )
    else idx_hash_raw env

  (* Determines whether the field is mutable (and thus needs an indirection) *)
  let is_mut_field env obj_type s =
    let _, fields = Type.as_obj_sub [s] obj_type in
    Type.is_mut (Type.lookup_val_field s fields)

  (* Returns a pointer to the object field (without following the indirection) *)
  let idx_raw env f =
    compile_unboxed_const (Mo_types.Hash.hash f) ^^
    idx_hash_raw env

  (* Returns a pointer to the object field (possibly following the indirection) *)
  let idx env obj_type f =
    compile_unboxed_const (Mo_types.Hash.hash f) ^^
    idx_hash env (is_mut_field env obj_type f)

  (* load the value (or the mutbox) *)
  let load_idx_raw env f =
    idx_raw env f ^^
    load_ptr

  (* load the actual value (dereferencing the mutbox) *)
  let load_idx env obj_type f =
    idx env obj_type f ^^
    load_ptr

end (* Object *)

module Blob = struct
  (* The layout of a blob object is

     ┌─────┬─────────┬──────────────────┐
     │ tag │ n_bytes │ bytes (padded) … │
     └─────┴─────────┴──────────────────┘

    This heap object is used for various kinds of binary, non-pointer data.

    When used for Text values, the bytes are UTF-8 encoded code points from
    Unicode.
  *)

  let header_size = Int32.add Tagged.header_size 1l

  let len_field = Int32.add Tagged.header_size 0l

  let vanilla_lit env s =
    E.add_static env StaticBytes.[
      I32 Tagged.(int_of_tag Blob);
      I32 (Int32.of_int (String.length s));
      Bytes s;
    ]

  let lit env s = compile_unboxed_const (vanilla_lit env s)

  let lit_ptr_len env s =
    compile_unboxed_const (Int32.add ptr_unskew (E.add_static env StaticBytes.[Bytes s])) ^^
    compile_unboxed_const (Int32.of_int (String.length s))

  let alloc env = Func.share_code1 env "blob_alloc" ("len", I32Type) [I32Type] (fun env get_len ->
      let (set_x, get_x) = new_local env "x" in
      compile_unboxed_const (Int32.mul Heap.word_size header_size) ^^
      get_len ^^
      G.i (Binary (Wasm.Values.I32 I32Op.Add)) ^^
      Heap.dyn_alloc_bytes env ^^
      set_x ^^

      get_x ^^ Tagged.(store Blob) ^^
      get_x ^^ get_len ^^ Heap.store_field len_field ^^
      get_x
   )

  let unskewed_payload_offset = Int32.(add ptr_unskew (mul Heap.word_size header_size))
  let payload_ptr_unskewed = compile_add_const unskewed_payload_offset

  let as_ptr_len env = Func.share_code1 env "as_ptr_size" ("x", I32Type) [I32Type; I32Type] (
    fun env get_x ->
      get_x ^^ payload_ptr_unskewed ^^
      get_x ^^ Heap.load_field len_field
    )


  (* Lexicographic blob comparison. Expects two blobs on the stack *)
  let rec compare env op =
    let open Operator in
    let name = match op with
        | LtOp -> "Blob.compare_lt"
        | LeOp -> "Blob.compare_le"
        | GeOp -> "Blob.compare_ge"
        | GtOp -> "Blob.compare_gt"
        | EqOp -> "Blob.compare_eq"
        | NeqOp -> "Blob.compare_ne" in
    Func.share_code2 env name (("x", I32Type), ("y", I32Type)) [I32Type] (fun env get_x get_y ->
      match op with
        (* Some operators can be reduced to the negation of other operators *)
        | LtOp ->  get_x ^^ get_y ^^ compare env GeOp ^^ Bool.neg
        | GtOp ->  get_x ^^ get_y ^^ compare env LeOp ^^ Bool.neg
        | NeqOp -> get_x ^^ get_y ^^ compare env EqOp ^^ Bool.neg
        | _ ->
      begin
        let (set_len1, get_len1) = new_local env "len1" in
        let (set_len2, get_len2) = new_local env "len2" in
        let (set_len, get_len) = new_local env "len" in
        let (set_a, get_a) = new_local env "a" in
        let (set_b, get_b) = new_local env "b" in

        get_x ^^ Heap.load_field len_field ^^ set_len1 ^^
        get_y ^^ Heap.load_field len_field ^^ set_len2 ^^

        (* Find mininum length *)
        begin if op = EqOp then
          (* Early exit for equality *)
          get_len1 ^^ get_len2 ^^ G.i (Compare (Wasm.Values.I32 I32Op.Eq)) ^^
          G.if_ [] G.nop (Bool.lit false ^^ G.i Return) ^^

          get_len1 ^^ set_len
        else
          get_len1 ^^ get_len2 ^^ G.i (Compare (Wasm.Values.I32 I32Op.LeU)) ^^
          G.if_ []
            (get_len1 ^^ set_len)
            (get_len2 ^^ set_len)
        end ^^

        (* We could do word-wise comparisons if we know that the trailing bytes
           are zeroed *)
        get_len ^^
        from_0_to_n env (fun get_i ->
          get_x ^^
          payload_ptr_unskewed ^^
          get_i ^^
          G.i (Binary (Wasm.Values.I32 I32Op.Add)) ^^
          G.i (Load {ty = I32Type; align = 0; offset = 0l; sz = Some Wasm.Types.(Pack8, ZX)}) ^^
          set_a ^^


          get_y ^^
          payload_ptr_unskewed ^^
          get_i ^^
          G.i (Binary (Wasm.Values.I32 I32Op.Add)) ^^
          G.i (Load {ty = I32Type; align = 0; offset = 0l; sz = Some Wasm.Types.(Pack8, ZX)}) ^^
          set_b ^^

          get_a ^^ get_b ^^ G.i (Compare (Wasm.Values.I32 I32Op.Eq)) ^^
          G.if_ [] G.nop (
            (* first non-equal elements *)
            begin match op with
            | LeOp -> get_a ^^ get_b ^^ G.i (Compare (Wasm.Values.I32 I32Op.LeU))
            | GeOp -> get_a ^^ get_b ^^ G.i (Compare (Wasm.Values.I32 I32Op.GeU))
            | EqOp -> Bool.lit false
            |_ -> assert false
            end ^^
            G.i Return
          )
        ) ^^
        (* Common prefix is same *)
        match op with
        | LeOp -> get_len1 ^^ get_len2 ^^ G.i (Compare (Wasm.Values.I32 I32Op.LeU))
        | GeOp -> get_len1 ^^ get_len2 ^^ G.i (Compare (Wasm.Values.I32 I32Op.GeU))
        | EqOp -> Bool.lit true
        |_ -> assert false
      end
  )

  let len env =
    Heap.load_field len_field ^^ BigNum.from_word32 env
  let iter env =
    E.call_import env "rts" "blob_iter"
  let iter_done env =
    E.call_import env "rts" "blob_iter_done"
  let iter_next env =
    E.call_import env "rts" "blob_iter_next" ^^
    UnboxedSmallWord.msb_adjust Type.Word8

  let dyn_alloc_scratch env = alloc env ^^ payload_ptr_unskewed

end (* Blob *)

module Text = struct
  (*
  Most of the heavy lifting around text values is in rts/text.c
  *)

  (* The layout of a concatenation node is

     ┌─────┬─────────┬───────┬───────┐
     │ tag │ n_bytes │ text1 │ text2 │
     └─────┴─────────┴───────┴───────┘

    This is internal to rts/text.c, with the exception of GC-related code.
  *)

  let concat_field1 = Int32.add Tagged.header_size 1l
  let concat_field2 = Int32.add Tagged.header_size 2l

  let of_ptr_size env =
    E.call_import env "rts" "text_of_ptr_size"
  let concat env =
    E.call_import env "rts" "text_concat"
  let size env =
    E.call_import env "rts" "text_size"
  let to_buf env =
    E.call_import env "rts" "text_to_buf"
  let len env =
    E.call_import env "rts" "text_len" ^^ BigNum.from_word32 env
  let prim_showChar env =
    UnboxedSmallWord.unbox_codepoint ^^
    E.call_import env "rts" "text_singleton"
  let to_blob env = E.call_import env "rts" "blob_of_text"
  let iter env =
    E.call_import env "rts" "text_iter"
  let iter_done env =
    E.call_import env "rts" "text_iter_done"
  let iter_next env =
    E.call_import env "rts" "text_iter_next" ^^
    UnboxedSmallWord.box_codepoint

  let compare env op =
    let open Operator in
    let name = match op with
        | LtOp -> "Text.compare_lt"
        | LeOp -> "Text.compare_le"
        | GeOp -> "Text.compare_ge"
        | GtOp -> "Text.compare_gt"
        | EqOp -> "Text.compare_eq"
        | NeqOp -> "Text.compare_ne" in
    Func.share_code2 env name (("x", I32Type), ("y", I32Type)) [I32Type] (fun env get_x get_y ->
      get_x ^^ get_y ^^ E.call_import env "rts" "text_compare" ^^
      compile_unboxed_const 0l ^^
      match op with
        | LtOp -> G.i (Compare (Wasm.Values.I32 I32Op.LtS))
        | LeOp -> G.i (Compare (Wasm.Values.I32 I32Op.LeS))
        | GtOp -> G.i (Compare (Wasm.Values.I32 I32Op.GtS))
        | GeOp -> G.i (Compare (Wasm.Values.I32 I32Op.GeS))
        | EqOp -> G.i (Compare (Wasm.Values.I32 I32Op.Eq))
        | NeqOp -> G.i (Compare (Wasm.Values.I32 I32Op.Eq)) ^^ Bool.neg
    )


end (* Text *)

module Arr = struct
  (* Object layout:

     ┌─────┬──────────┬────────┬───┐
     │ tag │ n_fields │ field1 │ … │
     └─────┴──────────┴────────┴───┘

     No difference between mutable and immutable arrays.
  *)

  let header_size = Int32.add Tagged.header_size 1l
  let element_size = 4l
  let len_field = Int32.add Tagged.header_size 0l

  (* Static array access. No checking *)
  let load_field n = Heap.load_field Int32.(add n header_size)

  (* Dynamic array access. Returns the address (not the value) of the field.
     Does bounds checking *)
  let idx env =
    Func.share_code2 env "Array.idx" (("array", I32Type), ("idx", I32Type)) [I32Type] (fun env get_array get_idx ->
      (* No need to check the lower bound, we interpret idx as unsigned *)
      (* Check the upper bound *)
      get_idx ^^
      get_array ^^ Heap.load_field len_field ^^
      G.i (Compare (Wasm.Values.I32 I32Op.LtU)) ^^
      E.else_trap_with env "Array index out of bounds" ^^

      get_idx ^^
      compile_add_const header_size ^^
      compile_mul_const element_size ^^
      get_array ^^
      G.i (Binary (Wasm.Values.I32 I32Op.Add))
    )

  (* As above, but taking a bigint (Nat), and reporting overflow as out of bounds *)
  let idx_bigint env =
    Func.share_code2 env "Array.idx_bigint" (("array", I32Type), ("idx", I32Type)) [I32Type] (fun env get_array get_idx ->
      get_array ^^
      get_idx ^^
      Blob.lit env "Array index out of bounds" ^^
      BigNum.to_word32_with env ^^
      idx env
  )


  let vanilla_lit env ptrs =
    E.add_static env StaticBytes.[
      I32 Tagged.(int_of_tag Array);
      I32 (Int32.of_int (List.length ptrs));
      i32s ptrs;
    ]

  (* Compile an array literal. *)
  let lit env element_instructions =
    Tagged.obj env Tagged.Array
     ([ compile_unboxed_const (Wasm.I32.of_int_u (List.length element_instructions))
      ] @ element_instructions)

  (* Does not initialize the fields! *)
  let alloc env =
    let (set_len, get_len) = new_local env "len" in
    let (set_r, get_r) = new_local env "r" in
    set_len ^^

    (* Check size (should not be larger than half the memory space) *)
    get_len ^^
    compile_unboxed_const Int32.(shift_left 1l (32-2-1)) ^^
    G.i (Compare (Wasm.Values.I32 I32Op.LtU)) ^^
    E.else_trap_with env "Array allocation too large" ^^

    (* Allocate *)
    get_len ^^
    compile_add_const header_size ^^
    Heap.dyn_alloc_words env ^^
    set_r ^^

    (* Write header *)
    get_r ^^
    Tagged.(store Array) ^^
    get_r ^^
    get_len ^^
    Heap.store_field len_field ^^

    get_r

  (* The primitive operations *)
  (* No need to wrap them in RTS functions: They occur only once, in the prelude. *)
  let init env =
    let (set_len, get_len) = new_local env "len" in
    let (set_x, get_x) = new_local env "x" in
    let (set_r, get_r) = new_local env "r" in
    set_x ^^
    BigNum.to_word32 env ^^
    set_len ^^

    (* Allocate *)
    get_len ^^
    alloc env ^^
    set_r ^^

    (* Write fields *)
    get_len ^^
    from_0_to_n env (fun get_i ->
      get_r ^^
      get_i ^^
      idx env ^^
      get_x ^^
      store_ptr
    ) ^^
    get_r

  let tabulate env =
    let (set_len, get_len) = new_local env "len" in
    let (set_f, get_f) = new_local env "f" in
    let (set_r, get_r) = new_local env "r" in
    set_f ^^
    BigNum.to_word32 env ^^
    set_len ^^

    (* Allocate *)
    get_len ^^
    alloc env ^^
    set_r ^^

    (* Write fields *)
    get_len ^^
    from_0_to_n env (fun get_i ->
      (* Where to store *)
      get_r ^^ get_i ^^ idx env ^^
      (* The closure *)
      get_f ^^
      (* The arg *)
      get_i ^^
      BigNum.from_word32 env ^^
      (* The closure again *)
      get_f ^^
      (* Call *)
      Closure.call_closure env 1 1 ^^
      store_ptr
    ) ^^
    get_r

end (* Array *)

module Tuple = struct
  (* Tuples use the same object representation (and same tag) as arrays.
     Even though we know the size statically, we still need the size
     information for the GC.

     One could introduce tags for small tuples, to save one word.
  *)

  (* We represent the boxed empty tuple as the unboxed scalar 0, i.e. simply as
     number (but really anything is fine, we never look at this) *)
  let unit_vanilla_lit = 1l
  let compile_unit = compile_unboxed_const unit_vanilla_lit

  (* Expects on the stack the pointer to the array. *)
  let load_n n = Heap.load_field (Int32.add Arr.header_size n)

  (* Takes n elements of the stack and produces an argument tuple *)
  let from_stack env n =
    if n = 0 then compile_unit
    else
      let name = Printf.sprintf "to_%i_tuple" n in
      let args = Lib.List.table n (fun i -> Printf.sprintf "arg%i" i, I32Type) in
      Func.share_code env name args [I32Type] (fun env ->
        Arr.lit env (Lib.List.table n (fun i -> G.i (LocalGet (nr (Int32.of_int i)))))
      )

  (* Takes an argument tuple and puts the elements on the stack: *)
  let to_stack env n =
    if n = 0 then G.i Drop else
    begin
      let name = Printf.sprintf "from_%i_tuple" n in
      let retty = Lib.List.make n I32Type in
      Func.share_code1 env name ("tup", I32Type) retty (fun env get_tup ->
        G.table n (fun i -> get_tup ^^ load_n (Int32.of_int i))
      )
    end

end (* Tuple *)

module Lifecycle = struct
  (*
  This module models the life cycle of a canister as a very simple state machine,
  keeps track of the current state of the canister, and traps noisily if an
  unexpected transition happens. Such a transition would either be a bug in the
  underlying system, or in our RTS.
  *)

  type state =
    | PreInit
  (* We do not use the (start) function when compiling canisters, so skip
     these two:
    | InStart
    | Started (* (start) has run *)
  *)
    | InInit (* canister_init *)
    | Idle (* basic steady state *)
    | InUpdate
    | InQuery
    | PostQuery (* an invalid state *)
    | InPreUpgrade
    | PostPreUpgrade (* an invalid state *)
    | InPostUpgrade

  let string_of_state state = match state with
    | PreInit -> "PreInit"
    | InInit -> "InInit"
    | Idle -> "Idle"
    | InUpdate -> "InUpdate"
    | InQuery -> "InQuery"
    | PostQuery -> "PostQuery"
    | InPreUpgrade -> "InPreUpgrade"
    | PostPreUpgrade -> "PostPreUpgrade"
    | InPostUpgrade -> "InPostUpgrade"

  let int_of_state = function
    | PreInit -> 0l (* Automatically null *)
    (*
    | InStart -> 1l
    | Started -> 2l
    *)
    | InInit -> 3l
    | Idle -> 4l
    | InUpdate -> 5l
    | InQuery -> 6l
    | PostQuery -> 7l
    | InPreUpgrade -> 8l
    | PostPreUpgrade -> 9l
    | InPostUpgrade -> 10l

  let ptr = Stack.end_
  let end_ = Int32.add Stack.end_ Heap.word_size

  (* Which states may come before this *)
  let pre_states = function
    | PreInit -> []
    (*
    | InStart -> [PreInit]
    | Started -> [InStart]
    *)
    | InInit -> [PreInit]
    | Idle -> [InInit; InUpdate; InPostUpgrade]
    | InUpdate -> [Idle]
    | InQuery -> [Idle]
    | PostQuery -> [InQuery]
    | InPreUpgrade -> [Idle]
    | PostPreUpgrade -> [InPreUpgrade]
    | InPostUpgrade -> [Idle]

  let get env =
    compile_unboxed_const ptr ^^
    load_unskewed_ptr

  let set env new_state =
    compile_unboxed_const ptr ^^
    compile_unboxed_const (int_of_state new_state) ^^
    store_unskewed_ptr

  let trans env new_state =
    let name = "trans_state" ^ Int32.to_string (int_of_state new_state) in
    Func.share_code0 env name [] (fun env ->
      G.block_ [] (
        let rec go = function
        | [] -> E.trap_with env
          ("internal error: unexpected state entering " ^ string_of_state new_state)
        | (s::ss) ->
          get env ^^ compile_eq_const (int_of_state s) ^^
          G.if_ [] (G.i (Br (nr 1l))) G.nop ^^
          go ss
        in go (pre_states new_state)
        ) ^^
      set env new_state
    )

end (* Lifecycle *)


module Dfinity = struct
  (* Dfinity-specific stuff: System imports, databufs etc. *)

  let i32s n = Lib.List.make n I32Type

  let import_ic0 env =
      E.add_func_import env "ic0" "call_simple" (i32s 10) [I32Type];
      E.add_func_import env "ic0" "canister_self_copy" (i32s 3) [];
      E.add_func_import env "ic0" "canister_self_size" [] [I32Type];
      E.add_func_import env "ic0" "debug_print" (i32s 2) [];
      E.add_func_import env "ic0" "msg_arg_data_copy" (i32s 3) [];
      E.add_func_import env "ic0" "msg_arg_data_size" [] [I32Type];
      E.add_func_import env "ic0" "msg_caller_copy" (i32s 3) [];
      E.add_func_import env "ic0" "msg_caller_size" [] [I32Type];
      E.add_func_import env "ic0" "msg_reject_code" [] [I32Type];
      E.add_func_import env "ic0" "msg_reject_msg_size" [] [I32Type];
      E.add_func_import env "ic0" "msg_reject_msg_copy" (i32s 3) [];
      E.add_func_import env "ic0" "msg_reject" (i32s 2) [];
      E.add_func_import env "ic0" "msg_reply_data_append" (i32s 2) [];
      E.add_func_import env "ic0" "msg_reply" [] [];
      E.add_func_import env "ic0" "trap" (i32s 2) [];
      E.add_func_import env "ic0" "stable_write" (i32s 3) [];
      E.add_func_import env "ic0" "stable_read" (i32s 3) [];
      E.add_func_import env "ic0" "stable_size" [] [I32Type];
      E.add_func_import env "ic0" "stable_grow" [I32Type] [I32Type];
      ()

  let system_imports env =
    match E.mode env with
    | Flags.ICMode ->
      import_ic0 env
    | Flags.RefMode  ->
      import_ic0 env
    | Flags.WASIMode ->
      E.add_func_import env "wasi_unstable" "fd_write" [I32Type; I32Type; I32Type; I32Type] [I32Type];
    | Flags.WasmMode -> ()

  let system_call env modname funcname = E.call_import env modname funcname

  let print_ptr_len env =
    match E.mode env with
    | Flags.WasmMode -> G.i Drop ^^ G.i Drop
    | Flags.ICMode | Flags.RefMode -> system_call env "ic0" "debug_print"
    | Flags.WASIMode ->
      Func.share_code2 env "print_ptr" (("ptr", I32Type), ("len", I32Type)) [] (fun env get_ptr get_len ->
        Stack.with_words env "io_vec" 6l (fun get_iovec_ptr ->
          (* We use the iovec functionality to append a newline *)
          get_iovec_ptr ^^
          get_ptr ^^
          G.i (Store {ty = I32Type; align = 2; offset = 0l; sz = None}) ^^

          get_iovec_ptr ^^
          get_len ^^
          G.i (Store {ty = I32Type; align = 2; offset = 4l; sz = None}) ^^

          get_iovec_ptr ^^
          get_iovec_ptr ^^ compile_add_const 16l ^^
          G.i (Store {ty = I32Type; align = 2; offset = 8l; sz = None}) ^^

          get_iovec_ptr ^^
          compile_unboxed_const 1l ^^
          G.i (Store {ty = I32Type; align = 2; offset = 12l; sz = None}) ^^

          get_iovec_ptr ^^
          compile_unboxed_const (Int32.of_int (Char.code '\n')) ^^
          G.i (Store {ty = I32Type; align = 0; offset = 16l; sz = Some Wasm.Types.Pack8}) ^^

          (* Call fd_write twice to work around
             https://github.com/bytecodealliance/wasmtime/issues/629
          *)

          compile_unboxed_const 1l (* stdout *) ^^
          get_iovec_ptr ^^
          compile_unboxed_const 1l (* one string segment (2 doesn't work) *) ^^
          get_iovec_ptr ^^ compile_add_const 20l ^^ (* out for bytes written, we ignore that *)
          E.call_import env "wasi_unstable" "fd_write" ^^
          G.i Drop ^^

          compile_unboxed_const 1l (* stdout *) ^^
          get_iovec_ptr ^^ compile_add_const 8l ^^
          compile_unboxed_const 1l (* one string segment *) ^^
          get_iovec_ptr ^^ compile_add_const 20l ^^ (* out for bytes written, we ignore that *)
          E.call_import env "wasi_unstable" "fd_write" ^^
          G.i Drop
        )
      )

  let print_text env =
    Func.share_code1 env "print_text" ("str", I32Type) [] (fun env get_str ->
      let (set_blob, get_blob) = new_local env "blob" in
      get_str ^^ Text.to_blob env ^^ set_blob ^^
      get_blob ^^ Blob.payload_ptr_unskewed ^^
      get_blob ^^ Heap.load_field Blob.len_field ^^
      print_ptr_len env
    )

  (* For debugging *)
  let _compile_static_print env s =
    Blob.lit_ptr_len env s ^^ print_ptr_len env

  let ic_trap env = system_call env "ic0" "trap"

  let trap_ptr_len env =
    match E.mode env with
    | Flags.WasmMode -> G.i Unreachable
    | Flags.WASIMode -> print_ptr_len env ^^ G.i Unreachable
    | Flags.ICMode | Flags.RefMode -> ic_trap env ^^ G.i Unreachable

  let trap_with env s =
    Blob.lit_ptr_len env s ^^ trap_ptr_len env

  let _trap_text env  =
    Text.to_blob env ^^ Blob.as_ptr_len env ^^ trap_ptr_len env

  let default_exports env =
    (* these exports seem to be wanted by the hypervisor/v8 *)
    E.add_export env (nr {
      name = Wasm.Utf8.decode (
        match E.mode env with
        | Flags.WASIMode -> "memory"
        | _  -> "mem"
      );
      edesc = nr (MemoryExport (nr 0l))
    });
    E.add_export env (nr {
      name = Wasm.Utf8.decode "table";
      edesc = nr (TableExport (nr 0l))
    })

  let export_init env start_fi =
    assert (E.mode env = Flags.ICMode || E.mode env = Flags.RefMode);
    let empty_f = Func.of_body env [] [] (fun env1 ->
      Lifecycle.trans env Lifecycle.InInit ^^

      G.i (Call (nr start_fi)) ^^
      (* Collect garbage *)
      G.i (Call (nr (E.built_in env1 "collect"))) ^^

      Lifecycle.trans env Lifecycle.Idle
    ) in
    let fi = E.add_fun env "canister_init" empty_f in
    E.add_export env (nr {
      name = Wasm.Utf8.decode "canister_init";
      edesc = nr (FuncExport (nr fi))
      });
    fi

  let export_wasi_start env start_fi =
    assert (E.mode env = Flags.WASIMode);
    let empty_f = Func.of_body env [] [] (fun env1 ->
      Lifecycle.trans env Lifecycle.InInit ^^
      G.i (Call (nr start_fi)) ^^
      Lifecycle.trans env Lifecycle.Idle
    ) in
    let fi = E.add_fun env "_start" empty_f in
    E.add_export env (nr {
      name = Wasm.Utf8.decode "_start";
      edesc = nr (FuncExport (nr fi))
      });
    fi

  let get_self_reference env =
    match E.mode env with
    | Flags.ICMode | Flags.RefMode ->
      Func.share_code0 env "canister_self" [I32Type] (fun env ->
        let (set_len, get_len) = new_local env "len" in
        let (set_blob, get_blob) = new_local env "blob" in
        system_call env "ic0" "canister_self_size" ^^
        set_len ^^

        get_len ^^ Blob.alloc env ^^ set_blob ^^
        get_blob ^^ Blob.payload_ptr_unskewed ^^
        compile_unboxed_const 0l ^^
        get_len ^^
        system_call env "ic0" "canister_self_copy" ^^

        get_blob
      )
    | _ ->
      E.trap_with env (Printf.sprintf "cannot get self-actor-reference when running locally")

  let caller env =
    SR.Vanilla,
    match E.mode env with
    | Flags.ICMode | Flags.RefMode ->
      let (set_len, get_len) = new_local env "len" in
      let (set_blob, get_blob) = new_local env "blob" in
      system_call env "ic0" "msg_caller_size" ^^
      set_len ^^

      get_len ^^ Blob.alloc env ^^ set_blob ^^
      get_blob ^^ Blob.payload_ptr_unskewed ^^
      compile_unboxed_const 0l ^^
      get_len ^^
      system_call env "ic0" "msg_caller_copy" ^^

      get_blob
    | _ -> assert false

  let reject env arg_instrs =
    match E.mode env with
    | Flags.ICMode | Flags.RefMode ->
      arg_instrs ^^
      Text.to_blob env ^^
      Blob.as_ptr_len env ^^
      system_call env "ic0" "msg_reject"
    | _ ->
      E.trap_with env (Printf.sprintf "cannot reject when running locally")

  let error_code env =
     Func.share_code0 env "error_code" [I32Type] (fun env ->
      let (set_code, get_code) = new_local env "code" in
      system_call env "ic0" "msg_reject_code" ^^ set_code ^^
      List.fold_right (fun (tag, const) code ->
        get_code ^^ compile_unboxed_const const ^^
        G.i (Compare (Wasm.Values.I32 I32Op.Eq)) ^^
        G.if_ [I32Type]
          (Variant.inject env tag Tuple.compile_unit)
          code)
        ["system_fatal", 1l;
         "system_transient", 2l;
         "destination_invalid", 3l;
         "canister_reject", 4l;
         "canister_error", 5l]
        (Variant.inject env "future" (get_code ^^ BoxedSmallWord.box env)))
  let error_message env =
    Func.share_code0 env "error_message" [I32Type] (fun env ->
      let (set_len, get_len) = new_local env "len" in
      let (set_blob, get_blob) = new_local env "blob" in
      system_call env "ic0" "msg_reject_msg_size" ^^
      set_len ^^

      get_len ^^ Blob.alloc env ^^ set_blob ^^
      get_blob ^^ Blob.payload_ptr_unskewed ^^
      compile_unboxed_const 0l ^^
      get_len ^^
      system_call env "ic0" "msg_reject_msg_copy" ^^

      get_blob)

  let error_value env =
    Func.share_code0 env "error_value" [I32Type] (fun env ->
      error_code env ^^
      error_message env ^^
      Tuple.from_stack env 2
    )

  let reply_with_data env =
    Func.share_code2 env "reply_with_data" (("start", I32Type), ("size", I32Type)) [] (
      fun env get_data_start get_data_size ->
        get_data_start ^^
        get_data_size ^^
        system_call env "ic0" "msg_reply_data_append" ^^
        system_call env "ic0" "msg_reply"
    )

  (* Actor reference on the stack *)
  let actor_public_field env name =
    match E.mode env with
    | Flags.(ICMode | RefMode) ->
      (* simply tuple canister name and function name *)
      Blob.lit env name ^^
      Tuple.from_stack env 2
    | Flags.WasmMode ->
      E.trap_with env (Printf.sprintf "cannot access actor with -no-system-api")
    | Flags.WASIMode ->
      E.trap_with env (Printf.sprintf "cannot access actor with -wasi-system-api")

  let fail_assert env at =
    E.trap_with env (Printf.sprintf "assertion failed at %s" (string_of_region at))

  let async_method_name = "__motoko_async_helper"

  let assert_caller_self env =
    let (set_len1, get_len1) = new_local env "len1" in
    let (set_len2, get_len2) = new_local env "len2" in
    let (set_str1, get_str1) = new_local env "str1" in
    let (set_str2, get_str2) = new_local env "str2" in
    system_call env "ic0" "canister_self_size" ^^ set_len1 ^^
    system_call env "ic0" "msg_caller_size" ^^ set_len2 ^^
    get_len1 ^^ get_len2 ^^ G.i (Compare (Wasm.Values.I32 I32Op.Eq)) ^^
    E.else_trap_with env "not a self-call" ^^

    get_len1 ^^ Blob.dyn_alloc_scratch env ^^ set_str1 ^^
    get_str1 ^^ compile_unboxed_const 0l ^^ get_len1 ^^
    system_call env "ic0" "canister_self_copy" ^^

    get_len2 ^^ Blob.dyn_alloc_scratch env ^^ set_str2 ^^
    get_str2 ^^ compile_unboxed_const 0l ^^ get_len2 ^^
    system_call env "ic0" "msg_caller_copy" ^^


    get_str1 ^^ get_str2 ^^ get_len1 ^^ Heap.memcmp env ^^
    compile_unboxed_const 0l ^^ G.i (Compare (Wasm.Values.I32 I32Op.Eq)) ^^
    E.else_trap_with env "not a self-call"

let export_upgrade_methods env init_fi =
  if E.mode env = Flags.ICMode || E.mode env = Flags.RefMode then

  let pre_upgrade_fi = E.add_fun env "pre_upgrade" (Func.of_body env [] [] (fun env ->
      Lifecycle.trans env Lifecycle.InPreUpgrade ^^

      (match E.NameEnv.find_opt "pre_exp" !(env.E.built_in_funcs) with
      | Some _ -> G.i (Call (nr (E.built_in env "pre_exp")))
      | None -> G.nop) ^^

      Lifecycle.trans env Lifecycle.PostPreUpgrade))
  in

  let post_upgrade_fi = E.add_fun env "post_upgrade" (Func.of_body env [] [] (fun env ->

      G.i (Call (nr init_fi)) ^^

      Lifecycle.trans env Lifecycle.InPostUpgrade ^^

      (match E.NameEnv.find_opt "post_exp" !(env.E.built_in_funcs) with
      | Some _ -> G.i (Call (nr (E.built_in env "post_exp")))
      | None -> G.nop) ^^

      Lifecycle.trans env Lifecycle.Idle))
  in

  E.add_export env (nr {
    name = Wasm.Utf8.decode "canister_pre_upgrade";
    edesc = nr (FuncExport (nr pre_upgrade_fi))
  });

  E.add_export env (nr {
    name = Wasm.Utf8.decode "canister_post_upgrade";
    edesc = nr (FuncExport (nr post_upgrade_fi))
  })


end (* Dfinity *)

module RTS_Exports = struct
  let system_exports env =
    Heap.declare_alloc_functions env;
    E.add_export env (nr {
      name = Wasm.Utf8.decode "alloc_bytes";
      edesc = nr (FuncExport (nr (E.built_in env "alloc_bytes")))
    });
    E.add_export env (nr {
      name = Wasm.Utf8.decode "alloc_words";
      edesc = nr (FuncExport (nr (E.built_in env "alloc_words")))
    });
    let bigint_trap_fi = E.add_fun env "bigint_trap" (
      Func.of_body env [] [] (fun env ->
        E.trap_with env "bigint function error"
      )
    ) in
    E.add_export env (nr {
      name = Wasm.Utf8.decode "bigint_trap";
      edesc = nr (FuncExport (nr bigint_trap_fi))
    });
    let rts_trap_fi = E.add_fun env "rts_trap" (
      Func.of_body env ["str", I32Type; "len", I32Type] [] (fun env ->
        let get_str = G.i (LocalGet (nr 0l)) in
        let get_len = G.i (LocalGet (nr 1l)) in
        get_str ^^ get_len ^^ Dfinity.trap_ptr_len env
      )
    ) in
    E.add_export env (nr {
      name = Wasm.Utf8.decode "rts_trap";
      edesc = nr (FuncExport (nr rts_trap_fi))
    })

end (* RTS_Exports *)


module HeapTraversal = struct
  (* Returns the object size (in words) *)
  let object_size env =
    Func.share_code1 env "object_size" ("x", I32Type) [I32Type] (fun env get_x ->
      get_x ^^
      Tagged.branch env [I32Type]
        [ Tagged.Bits64,
          compile_unboxed_const 3l
        ; Tagged.Bits32,
          compile_unboxed_const 2l
        ; Tagged.BigInt,
          compile_unboxed_const 5l (* HeapTag + sizeof(mp_int) *)
        ; Tagged.Some,
          compile_unboxed_const 2l
        ; Tagged.Variant,
          compile_unboxed_const 3l
        ; Tagged.ObjInd,
          compile_unboxed_const 2l
        ; Tagged.MutBox,
          compile_unboxed_const 2l
        ; Tagged.Array,
          get_x ^^
          Heap.load_field Arr.len_field ^^
          compile_add_const Arr.header_size
        ; Tagged.Blob,
          get_x ^^
          Heap.load_field Blob.len_field ^^
          compile_add_const 3l ^^
          compile_divU_const Heap.word_size ^^
          compile_add_const Blob.header_size
        ; Tagged.Object,
          get_x ^^
          Heap.load_field Object.size_field ^^
          compile_add_const Object.header_size
        ; Tagged.Closure,
          get_x ^^
          Heap.load_field Closure.len_field ^^
          compile_add_const Closure.header_size
        ; Tagged.Concat,
          compile_unboxed_const 4l
        ]
        (* Indirections have unknown size. *)
    )

  let walk_heap_from_to env compile_from compile_to mk_code =
      let (set_x, get_x) = new_local env "x" in
      compile_from ^^ set_x ^^
      compile_while
        (* While we have not reached the end of the area *)
        ( get_x ^^
          compile_to ^^
          G.i (Compare (Wasm.Values.I32 I32Op.LtU))
        )
        ( mk_code get_x ^^
          get_x ^^
          get_x ^^ object_size env ^^ compile_mul_const Heap.word_size ^^
          G.i (Binary (Wasm.Values.I32 I32Op.Add)) ^^
          set_x
        )

  let for_each_array_elem env get_array mk_code =
      get_array ^^
      Heap.load_field Arr.len_field ^^
      from_0_to_n env (fun get_i ->
        mk_code (
          get_array ^^
          get_i ^^
          Arr.idx env
        )
      )

  (* Calls mk_code for each pointer in the object pointed to by get_x,
     passing code get the address of the pointer,
     and code to get the offset of the pointer (for the BigInt payload field). *)
  let for_each_pointer env get_x mk_code mk_code_offset =
    let (set_ptr_loc, get_ptr_loc) = new_local env "ptr_loc" in
    let code = mk_code get_ptr_loc in
    let code_offset = mk_code_offset get_ptr_loc in
    get_x ^^
    Tagged.branch_default env [] G.nop
      [ Tagged.MutBox,
        get_x ^^
        compile_add_const (Int32.mul Heap.word_size MutBox.field) ^^
        set_ptr_loc ^^
        code
      ; Tagged.BigInt,
        get_x ^^
        compile_add_const (Int32.mul Heap.word_size 4l) ^^
        set_ptr_loc ^^
        code_offset Blob.unskewed_payload_offset
      ; Tagged.Some,
        get_x ^^
        compile_add_const (Int32.mul Heap.word_size Opt.payload_field) ^^
        set_ptr_loc ^^
        code
      ; Tagged.Variant,
        get_x ^^
        compile_add_const (Int32.mul Heap.word_size Variant.payload_field) ^^
        set_ptr_loc ^^
        code
      ; Tagged.ObjInd,
        get_x ^^
        compile_add_const (Int32.mul Heap.word_size 1l) ^^
        set_ptr_loc ^^
        code
      ; Tagged.Array,
        for_each_array_elem env get_x (fun get_elem_ptr ->
          get_elem_ptr ^^
          set_ptr_loc ^^
          code
        )
      ; Tagged.Object,
        get_x ^^
        Heap.load_field Object.size_field ^^

        from_0_to_n env (fun get_i ->
          get_i ^^
          compile_add_const Object.header_size ^^
          compile_mul_const Heap.word_size ^^
          get_x ^^
          G.i (Binary (Wasm.Values.I32 I32Op.Add)) ^^
          set_ptr_loc ^^
          code
        )
      ; Tagged.Closure,
        get_x ^^
        Heap.load_field Closure.len_field ^^

        from_0_to_n env (fun get_i ->
          get_i ^^
          compile_add_const Closure.header_size ^^
          compile_mul_const Heap.word_size ^^
          get_x ^^
          G.i (Binary (Wasm.Values.I32 I32Op.Add)) ^^
          set_ptr_loc ^^
          code
        )
      ; Tagged.Concat,
        get_x ^^
        compile_add_const (Int32.mul Heap.word_size Text.concat_field1) ^^
        set_ptr_loc ^^
        code ^^
        get_x ^^
        compile_add_const (Int32.mul Heap.word_size Text.concat_field2) ^^
        set_ptr_loc ^^
        code
      ]

end (* HeapTraversal *)

module Serialization = struct
  (*
    The general serialization strategy is as follows:
    * We statically generate the IDL type description header.
    * We traverse the data to calculate the size needed for the data buffer and the
      reference buffer.
    * We allocate memory for the data buffer and the reference buffer
      (this memory area is not referenced, so will be dead with the next GC)
    * We copy the IDL type header to the data buffer.
    * We traverse the data and serialize it into the data buffer.
      This is type driven, and we use the `share_code` machinery and names that
      properly encode the type to resolve loops in a convenient way.
    * We externalize all that new data space into a databuf
    * We externalize the reference space into a elembuf
    * We pass both databuf and elembuf to shared functions
      (this mimicks the future system API)

    The deserialization is analogous:
    * We allocate some scratch space, and internalize the databuf and elembuf into it.
    * We parse the data, in a type-driven way, using normal construction and
      allocation, while keeping tabs on the type description header for subtyping.
    * At the end, the scratch space is a hole in the heap, and will be reclaimed
      by the next GC.
  *)

  open Typ_hash

  let sort_by_hash fs =
    List.sort
      (fun (h1,_) (h2,_) -> Lib.Uint32.compare h1 h2)
      (List.map (fun f -> (Idllib.Escape.unescape_hash f.Type.lab, f)) fs)

  (* The IDL serialization prefaces the data with a type description.
     We can statically create the type description in Ocaml code,
     store it in the program, and just copy it to the beginning of the message.

     At some point this can be factored into a function from AS type to IDL type,
     and a function like this for IDL types. But due to recursion handling
     it is easier to start like this.
  *)

  module TM = Map.Make (struct type t = Type.typ let compare = compare end)
  let to_idl_prim = let open Type in function
    | Prim Null | Tup [] -> Some 1l
    | Prim Bool -> Some 2l
    | Prim Nat -> Some 3l
    | Prim Int -> Some 4l
    | Prim (Nat8|Word8) -> Some 5l
    | Prim (Nat16|Word16) -> Some 6l
    | Prim (Nat32|Word32|Char) -> Some 7l
    | Prim (Nat64|Word64) -> Some 8l
    | Prim Int8 -> Some 9l
    | Prim Int16 -> Some 10l
    | Prim Int32 -> Some 11l
    | Prim Int64 -> Some 12l
    | Prim Float -> Some 14l
    | Prim Text -> Some 15l
    (* NB: Prim Blob does not map to a primitive IDL type *)
    | Any -> Some 16l
    | Non -> Some 17l
    | Prim Principal -> Some 24l
    | _ -> None

  (* some constants, also see rts/idl.c *)
  let idl_opt       = -18l
  let idl_vec       = -19l
  let idl_record    = -20l
  let idl_variant   = -21l
  let idl_func      = -22l
  let idl_service   = -23l
  let idl_alias     = 1l (* see Note [mutable stable values] *)


  let type_desc env ts : string =
    let open Type in

    (* Type traversal *)
    (* We do a first traversal to find out the indices of non-primitive types *)
    let (typs, idx) =
      let typs = ref [] in
      let idx = ref TM.empty in
      let rec go t =
        let t = Type.normalize t in
        if to_idl_prim t <> None then () else
        if TM.mem t !idx then () else begin
          idx := TM.add t (Lib.List32.length !typs) !idx;
          typs := !typs @ [ t ];
          match t with
          | Tup ts -> List.iter go ts
          | Obj (_, fs) ->
            List.iter (fun f -> go f.typ) fs
          | Array (Mut t) -> go (Array t)
          | Array t -> go t
          | Opt t -> go t
          | Variant vs -> List.iter (fun f -> go f.typ) vs
          | Func (s, c, tbs, ts1, ts2) ->
            List.iter go ts1; List.iter go ts2
          | Prim Blob -> ()
          | Mut t -> go t
          | _ ->
            Printf.eprintf "type_desc: unexpected type %s\n" (string_of_typ t);
            assert false
        end
      in
      List.iter go ts;
      (!typs, !idx)
    in

    (* buffer utilities *)
    let buf = Buffer.create 16 in

    let add_u8 i =
      Buffer.add_char buf (Char.chr (i land 0xff)) in

    let rec add_leb128_32 (i : Lib.Uint32.t) =
      let open Lib.Uint32 in
      let b = logand i (of_int32 0x7fl) in
      if of_int32 0l <= i && i < of_int32 128l
      then add_u8 (to_int b)
      else begin
        add_u8 (to_int (logor b (of_int32 0x80l)));
        add_leb128_32 (shift_right_logical i 7)
      end in

    let add_leb128 i =
      assert (i >= 0);
      add_leb128_32 (Lib.Uint32.of_int i) in

    let rec add_sleb128 (i : int32) =
      let open Int32 in
      let b = logand i 0x7fl in
      if -64l <= i && i < 64l
      then add_u8 (to_int b)
      else begin
        add_u8 (to_int (logor b 0x80l));
        add_sleb128 (shift_right i 7)
      end in

    (* Actual binary data *)

    let add_idx t =
      let t = Type.normalize t in
      match to_idl_prim t with
      | Some i -> add_sleb128 (Int32.neg i)
      | None -> add_sleb128 (TM.find (normalize t) idx) in

    let rec add_typ t =
      match t with
      | Non -> assert false
      | Prim Blob ->
        add_typ Type.(Array (Prim Word8))
      | Prim _ -> assert false
      | Tup ts ->
        add_sleb128 idl_record;
        add_leb128 (List.length ts);
        List.iteri (fun i t ->
          add_leb128 i;
          add_idx t;
        ) ts
      | Obj ((Object | Memory), fs) ->
        add_sleb128 idl_record;
        add_leb128 (List.length fs);
        List.iter (fun (h, f) ->
          add_leb128_32 h;
          add_idx f.typ
        ) (sort_by_hash fs)
      | Array (Mut t) ->
        add_sleb128 idl_alias; add_idx (Array t)
      | Array t ->
        add_sleb128 idl_vec; add_idx t
      | Opt t ->
        add_sleb128 idl_opt; add_idx t
      | Variant vs ->
        add_sleb128 idl_variant;
        add_leb128 (List.length vs);
        List.iter (fun (h, f) ->
          add_leb128_32 h;
          add_idx f.typ
        ) (sort_by_hash vs)
      | Func (s, c, tbs, ts1, ts2) ->
        assert (Type.is_shared_sort s);
        add_sleb128 idl_func;
        add_leb128 (List.length ts1);
        List.iter add_idx ts1;
        add_leb128 (List.length ts2);
        List.iter add_idx ts2;
        begin match s, c with
          | _, Returns ->
            add_leb128 1; add_u8 2; (* oneway *)
          | Shared Write, _ ->
            add_leb128 0; (* no annotation *)
          | Shared Query, _ ->
            add_leb128 1; add_u8 1; (* query *)
          | _ -> assert false
        end
      | Obj (Actor, fs) ->
        add_sleb128 idl_service;
        add_leb128 (List.length fs);
        List.iter (fun f ->
          add_leb128 (String.length f.lab);
          Buffer.add_string buf f.lab;
          add_idx f.typ
        ) fs
      | Mut t ->
        add_sleb128 idl_alias; add_idx t
      | _ -> assert false in

    Buffer.add_string buf "DIDL";
    add_leb128 (List.length typs);
    List.iter add_typ typs;
    add_leb128 (List.length ts);
    List.iter add_idx ts;
    Buffer.contents buf

  (* Returns data (in bytes) and reference buffer size (in entries) needed *)
  let rec buffer_size env t =
    let open Type in
    let t = Type.normalize t in
    let name = "@buffer_size<" ^ typ_hash t ^ ">" in
    Func.share_code1 env name ("x", I32Type) [I32Type; I32Type]
    (fun env get_x ->

      (* Some combinators for writing values *)
      let (set_data_size, get_data_size) = new_local env "data_size" in
      let (set_ref_size, get_ref_size) = new_local env "ref_size" in
      compile_unboxed_const 0l ^^ set_data_size ^^
      compile_unboxed_const 0l ^^ set_ref_size ^^

      let inc_data_size code =
        get_data_size ^^ code ^^
        G.i (Binary (Wasm.Values.I32 I32Op.Add)) ^^
        set_data_size
      in

      let size_word env code =
        let (set_word, get_word) = new_local env "word" in
        code ^^ set_word ^^
        inc_data_size (I32Leb.compile_leb128_size get_word)
      in

      let size env t =
        buffer_size env t ^^
        get_ref_size ^^ G.i (Binary (Wasm.Values.I32 I32Op.Add)) ^^ set_ref_size ^^
        get_data_size ^^ G.i (Binary (Wasm.Values.I32 I32Op.Add)) ^^ set_data_size
      in

      let size_alias size_thing =
        (* see Note [mutable stable values] *)
        let (set_tag, get_tag) = new_local env "tag" in
        get_x ^^ Tagged.load ^^ set_tag ^^
        (* Sanity check *)
        get_tag ^^ compile_eq_const Tagged.(int_of_tag StableSeen) ^^
        get_tag ^^ compile_eq_const Tagged.(int_of_tag MutBox) ^^
        G.i (Binary (Wasm.Values.I32 I32Op.Or)) ^^
        get_tag ^^ compile_eq_const Tagged.(int_of_tag ObjInd) ^^
        G.i (Binary (Wasm.Values.I32 I32Op.Or)) ^^
        get_tag ^^ compile_eq_const Tagged.(int_of_tag Array) ^^
        G.i (Binary (Wasm.Values.I32 I32Op.Or)) ^^
        E.else_trap_with env "object_size/Mut: Unexpected tag " ^^
        (* Check if we have seen this before *)
        get_tag ^^ compile_eq_const Tagged.(int_of_tag StableSeen) ^^
        G.if_ [] begin
          (* Seen before *)
          (* One byte marker, one word offset *)
          inc_data_size (compile_unboxed_const 5l)
        end begin
          (* Not yet seen *)
          (* One byte marker, two words scratch space *)
          inc_data_size (compile_unboxed_const 9l) ^^
          (* Mark it as seen *)
          get_x ^^ Tagged.(store StableSeen) ^^
          (* and descend *)
          size_thing ()
        end
      in

      (* Now the actual type-dependent code *)
      begin match t with
      | Prim Nat -> inc_data_size (get_x ^^ BigNum.compile_data_size_unsigned env)
      | Prim Int -> inc_data_size (get_x ^^ BigNum.compile_data_size_signed env)
      | Prim (Int8|Nat8|Word8) -> inc_data_size (compile_unboxed_const 1l)
      | Prim (Int16|Nat16|Word16) -> inc_data_size (compile_unboxed_const 2l)
      | Prim (Int32|Nat32|Word32|Char) -> inc_data_size (compile_unboxed_const 4l)
      | Prim (Int64|Nat64|Word64|Float) -> inc_data_size (compile_unboxed_const 8l)
      | Prim Bool -> inc_data_size (compile_unboxed_const 1l)
      | Prim Null -> G.nop
      | Any -> G.nop
      | Tup [] -> G.nop (* e(()) = null *)
      | Tup ts ->
        G.concat_mapi (fun i t ->
          get_x ^^ Tuple.load_n (Int32.of_int i) ^^
          size env t
          ) ts
      | Obj ((Object | Memory), fs) ->
        G.concat_map (fun (_h, f) ->
          get_x ^^ Object.load_idx_raw env f.Type.lab ^^
          size env f.typ
          ) (sort_by_hash fs)
      | Array (Mut t) ->
        size_alias (fun () -> get_x ^^ size env (Array t))
      | Array t ->
        size_word env (get_x ^^ Heap.load_field Arr.len_field) ^^
        get_x ^^ Heap.load_field Arr.len_field ^^
        from_0_to_n env (fun get_i ->
          get_x ^^ get_i ^^ Arr.idx env ^^ load_ptr ^^
          size env t
        )
      | Prim Blob ->
        let (set_len, get_len) = new_local env "len" in
        get_x ^^ Heap.load_field Blob.len_field ^^ set_len ^^
        size_word env get_len ^^
        inc_data_size get_len
      | Prim Text ->
        let (set_len, get_len) = new_local env "len" in
        get_x ^^ Text.size env ^^ set_len ^^
        size_word env get_len ^^
        inc_data_size get_len
      | Opt t ->
        inc_data_size (compile_unboxed_const 1l) ^^ (* one byte tag *)
        get_x ^^ Opt.is_some env ^^
        G.if_ [] (get_x ^^ Opt.project ^^ size env t) G.nop
      | Variant vs ->
        List.fold_right (fun (i, {lab = l; typ = t}) continue ->
            get_x ^^
            Variant.test_is env l ^^
            G.if_ []
              ( size_word env (compile_unboxed_const (Int32.of_int i)) ^^
                get_x ^^ Variant.project ^^ size env t
              ) continue
          )
          ( List.mapi (fun i (_h, f) -> (i,f)) (sort_by_hash vs) )
          ( E.trap_with env "buffer_size: unexpected variant" )
      | Func _ ->
        inc_data_size (compile_unboxed_const 1l) ^^ (* one byte tag *)
        get_x ^^ Arr.load_field 0l ^^ size env (Obj (Actor, [])) ^^
        get_x ^^ Arr.load_field 1l ^^ size env (Prim Text)
      | Obj (Actor, _) | Prim Principal ->
        inc_data_size (compile_unboxed_const 1l) ^^ (* one byte tag *)
        get_x ^^ size env (Prim Blob)
      | Non ->
        E.trap_with env "buffer_size called on value of type None"
      | Mut t ->
        size_alias (fun () -> get_x ^^ Heap.load_field MutBox.field ^^ size env t)
      | _ -> todo "buffer_size" (Arrange_ir.typ t) G.nop
      end ^^
      get_data_size ^^
      get_ref_size
    )

  (* Copies x to the data_buffer, storing references after ref_count entries in ref_base *)
  let rec serialize_go env t =
    let open Type in
    let t = Type.normalize t in
    let name = "@serialize_go<" ^ typ_hash t ^ ">" in
    Func.share_code3 env name (("x", I32Type), ("data_buffer", I32Type), ("ref_buffer", I32Type)) [I32Type; I32Type]
    (fun env get_x get_data_buf get_ref_buf ->
      let set_data_buf = G.i (LocalSet (nr 1l)) in
      let set_ref_buf = G.i (LocalSet (nr 2l)) in

      (* Some combinators for writing values *)

      let advance_data_buf =
        get_data_buf ^^ G.i (Binary (Wasm.Values.I32 I32Op.Add)) ^^ set_data_buf in

      let write_word code =
        let (set_word, get_word) = new_local env "word" in
        code ^^ set_word ^^
        I32Leb.compile_store_to_data_buf_unsigned env get_word get_data_buf ^^
        advance_data_buf
      in

      let write_word32 code =
        get_data_buf ^^ code ^^
        G.i (Store {ty = I32Type; align = 0; offset = 0l; sz = None}) ^^
        compile_unboxed_const Heap.word_size ^^ advance_data_buf
      in

      let write_byte code =
        get_data_buf ^^ code ^^
        G.i (Store {ty = I32Type; align = 0; offset = 0l; sz = Some Wasm.Types.Pack8}) ^^
        compile_unboxed_const 1l ^^ advance_data_buf
      in

      let write env t =
        get_data_buf ^^
        get_ref_buf ^^
        serialize_go env t ^^
        set_ref_buf ^^
        set_data_buf
      in

      let write_alias write_thing =
        (* see Note [mutable stable values] *)
        (* Check heap tag *)
        let (set_tag, get_tag) = new_local env "tag" in
        get_x ^^ Tagged.load ^^ set_tag ^^
        get_tag ^^ compile_eq_const Tagged.(int_of_tag StableSeen) ^^
        G.if_ []
        begin
          (* This is the real data *)
          write_byte (compile_unboxed_const 0l) ^^
          (* Remember the current offset in the tag word *)
          get_x ^^ get_data_buf ^^ Heap.store_field Tagged.tag_field ^^
          (* Leave space in the output buffer for the decoder's bookkeeping *)
          write_word32 (compile_unboxed_const 0l) ^^
          write_word32 (compile_unboxed_const 0l) ^^
          (* Now the data, following the object field mutbox indirection *)
          write_thing ()
        end
        begin
          (* This is a reference *)
          write_byte (compile_unboxed_const 1l) ^^
          (* Sanity Checks *)
          get_tag ^^ compile_eq_const Tagged.(int_of_tag MutBox) ^^
          E.then_trap_with env "unvisited mutable data in serialize_go (MutBox)" ^^
          get_tag ^^ compile_eq_const Tagged.(int_of_tag ObjInd) ^^
          E.then_trap_with env "unvisited mutable data in serialize_go (ObjInd)" ^^
          get_tag ^^ compile_eq_const Tagged.(int_of_tag Array) ^^
          E.then_trap_with env "unvisited mutable data in serialize_go (Array)" ^^
          (* Second time we see this *)
          (* Calculate relative offset *)
          let (set_offset, get_offset) = new_local env "offset" in
          get_tag ^^ get_data_buf ^^ G.i (Binary (Wasm.Values.I32 I32Op.Sub)) ^^
          set_offset ^^
          (* A sanity check *)
          get_offset ^^ compile_unboxed_const 0l ^^
          G.i (Compare (Wasm.Values.I32 I32Op.LtS)) ^^
          E.else_trap_with env "Odd offset" ^^
          (* Write the office to the output buffer *)
          write_word32 get_offset
        end
      in

      (* Now the actual serialization *)

      begin match t with
      | Prim Nat ->
        get_data_buf ^^
        get_x ^^
        BigNum.compile_store_to_data_buf_unsigned env ^^
        advance_data_buf
      | Prim Int ->
        get_data_buf ^^
        get_x ^^
        BigNum.compile_store_to_data_buf_signed env ^^
        advance_data_buf
      | Prim Float ->
        get_data_buf ^^
        get_x ^^ Float.unbox env ^^
        G.i (Store {ty = F64Type; align = 0; offset = 0l; sz = None}) ^^
        compile_unboxed_const 8l ^^ advance_data_buf
      | Prim (Int64|Nat64|Word64) ->
        get_data_buf ^^
        get_x ^^ BoxedWord64.unbox env ^^
        G.i (Store {ty = I64Type; align = 0; offset = 0l; sz = None}) ^^
        compile_unboxed_const 8l ^^ advance_data_buf
      | Prim (Int32|Nat32|Word32) ->
        get_data_buf ^^
        get_x ^^ BoxedSmallWord.unbox env ^^
        G.i (Store {ty = I32Type; align = 0; offset = 0l; sz = None}) ^^
        compile_unboxed_const 4l ^^ advance_data_buf
      | Prim Char ->
        get_data_buf ^^
        get_x ^^ UnboxedSmallWord.unbox_codepoint ^^
        G.i (Store {ty = I32Type; align = 0; offset = 0l; sz = None}) ^^
        compile_unboxed_const 4l ^^ advance_data_buf
      | Prim (Int16|Nat16|Word16) ->
        get_data_buf ^^
        get_x ^^ UnboxedSmallWord.lsb_adjust Word16 ^^
        G.i (Store {ty = I32Type; align = 0; offset = 0l; sz = Some Wasm.Types.Pack16}) ^^
        compile_unboxed_const 2l ^^ advance_data_buf
      | Prim (Int8|Nat8|Word8) ->
        get_data_buf ^^
        get_x ^^ UnboxedSmallWord.lsb_adjust Word8 ^^
        G.i (Store {ty = I32Type; align = 0; offset = 0l; sz = Some Wasm.Types.Pack8}) ^^
        compile_unboxed_const 1l ^^ advance_data_buf
      | Prim Bool ->
        get_data_buf ^^
        get_x ^^
        G.i (Store {ty = I32Type; align = 0; offset = 0l; sz = Some Wasm.Types.Pack8}) ^^
        compile_unboxed_const 1l ^^ advance_data_buf
      | Tup [] -> (* e(()) = null *)
        G.nop
      | Tup ts ->
        G.concat_mapi (fun i t ->
          get_x ^^ Tuple.load_n (Int32.of_int i) ^^
          write env t
        ) ts
      | Obj ((Object | Memory), fs) ->
        G.concat_map (fun (_h,f) ->
          get_x ^^ Object.load_idx_raw env f.Type.lab ^^
          write env f.typ
        ) (sort_by_hash fs)
      | Array (Mut t) ->
        write_alias (fun () -> get_x ^^ write env (Array t))
      | Array t ->
        write_word (get_x ^^ Heap.load_field Arr.len_field) ^^
        get_x ^^ Heap.load_field Arr.len_field ^^
        from_0_to_n env (fun get_i ->
          get_x ^^ get_i ^^ Arr.idx env ^^ load_ptr ^^
          write env t
        )
      | Prim Null -> G.nop
      | Any -> G.nop
      | Opt t ->
        get_x ^^
        Opt.is_some env ^^
        G.if_ []
          ( write_byte (compile_unboxed_const 1l) ^^ get_x ^^ Opt.project ^^ write env t )
          ( write_byte (compile_unboxed_const 0l) )
      | Variant vs ->
        List.fold_right (fun (i, {lab = l; typ = t}) continue ->
            get_x ^^
            Variant.test_is env l ^^
            G.if_ []
              ( write_word (compile_unboxed_const (Int32.of_int i)) ^^
                get_x ^^ Variant.project ^^ write env t)
              continue
          )
          ( List.mapi (fun i (_h, f) -> (i,f)) (sort_by_hash vs) )
          ( E.trap_with env "serialize_go: unexpected variant" )
      | Prim Blob ->
        let (set_len, get_len) = new_local env "len" in
        get_x ^^ Heap.load_field Blob.len_field ^^ set_len ^^
        write_word get_len ^^
        get_data_buf ^^
        get_x ^^ Blob.payload_ptr_unskewed ^^
        get_len ^^
        Heap.memcpy env ^^
        get_len ^^ advance_data_buf
      | Prim Text ->
        let (set_len, get_len) = new_local env "len" in
        get_x ^^ Text.size env ^^ set_len ^^
        write_word get_len ^^
        get_x ^^ get_data_buf ^^ Text.to_buf env ^^
        get_len ^^ advance_data_buf
      | Func _ ->
        write_byte (compile_unboxed_const 1l) ^^
        get_x ^^ Arr.load_field 0l ^^ write env (Obj (Actor, [])) ^^
        get_x ^^ Arr.load_field 1l ^^ write env (Prim Text)
      | Obj (Actor, _) | Prim Principal ->
        write_byte (compile_unboxed_const 1l) ^^
        get_x ^^ write env (Prim Blob)
      | Non ->
        E.trap_with env "serializing value of type None"
      | Mut t ->
        write_alias (fun () ->
          get_x ^^ Heap.load_field MutBox.field ^^ write env t
        )
      | _ -> todo "serialize" (Arrange_ir.typ t) G.nop
      end ^^
      get_data_buf ^^
      get_ref_buf
    )

  let rec deserialize_go env t =
    let open Type in
    let t = Type.normalize t in
    let name = "@deserialize_go<" ^ typ_hash t ^ ">" in
    Func.share_code4 env name
      (("data_buffer", I32Type),
       ("ref_buffer", I32Type),
       ("typtbl", I32Type),
       ("idltyp", I32Type)
      ) [I32Type]
    (fun env get_data_buf get_ref_buf get_typtbl get_idltyp ->

      let go env t =
        let (set_idlty, get_idlty) = new_local env "idl_ty" in
        set_idlty ^^
        get_data_buf ^^
        get_ref_buf ^^
        get_typtbl ^^
        get_idlty ^^
        deserialize_go env t
      in

      let check_prim_typ t =
        get_idltyp ^^
        compile_eq_const (Int32.neg (Option.get (to_idl_prim t)))
      in

      let assert_prim_typ t =
        check_prim_typ t ^^
        E.else_trap_with env ("IDL error: unexpected IDL type when parsing " ^ string_of_typ t)
      in

      let read_byte_tagged = function
        | [code0; code1] ->
          ReadBuf.read_byte env get_data_buf ^^
          let (set_b, get_b) = new_local env "b" in
          set_b ^^
          get_b ^^
          compile_eq_const 0l ^^
          G.if_ [I32Type]
          begin code0
          end begin
            get_b ^^ compile_eq_const 1l ^^
            E.else_trap_with env "IDL error: byte tag not 0 or 1" ^^
            code1
          end
        | _ -> assert false; (* can be generalized later as needed *)
      in

      let read_blob () =
        let (set_len, get_len) = new_local env "len" in
        let (set_x, get_x) = new_local env "x" in
        ReadBuf.read_leb128 env get_data_buf ^^ set_len ^^

        get_len ^^ Blob.alloc env ^^ set_x ^^
        get_x ^^ Blob.payload_ptr_unskewed ^^
        ReadBuf.read_blob env get_data_buf get_len ^^
        get_x
      in

      let read_text () =
        let (set_len, get_len) = new_local env "len" in
        ReadBuf.read_leb128 env get_data_buf ^^ set_len ^^
        let (set_ptr, get_ptr) = new_local env "x" in
        ReadBuf.get_ptr get_data_buf ^^ set_ptr ^^
        ReadBuf.advance get_data_buf get_len ^^
        (* validate *)
        get_ptr ^^ get_len ^^ E.call_import env "rts" "utf8_validate" ^^
        (* copy *)
        get_ptr ^^ get_len ^^ Text.of_ptr_size env
      in

      let read_actor_data () =
        read_byte_tagged
          [ E.trap_with env "IDL error: unexpected actor reference"
          ; read_blob ()
          ]
      in

      (* checks that idltyp is positive, looks it up in the table,
         creates a fresh typ_buf pointing into the type description,
         reads the type constructor index and traps if it is the wrong one.
         and passes the typ_buf to a subcomputation to read the type arguments *)
      let with_composite_arg_typ get_arg_typ idl_tycon_id f =
        (* make sure index is not negative *)
        get_arg_typ ^^
        compile_unboxed_const 0l ^^ G.i (Compare (Wasm.Values.I32 I32Op.GeS)) ^^
        E.else_trap_with env ("IDL error: expected composite type when parsing " ^ string_of_typ t) ^^
        ReadBuf.alloc env (fun get_typ_buf ->
          (* Update typ_buf *)
          ReadBuf.set_ptr get_typ_buf (
            get_typtbl ^^
            get_arg_typ ^^ compile_mul_const Heap.word_size ^^
            G.i (Binary (Wasm.Values.I32 I32Op.Add)) ^^
            load_unskewed_ptr
          ) ^^
          ReadBuf.set_end get_typ_buf (ReadBuf.get_end get_data_buf) ^^
          (* read sleb128 *)
          ReadBuf.read_sleb128 env get_typ_buf ^^
          (* Check it is the expected value *)
          compile_eq_const idl_tycon_id ^^
          E.else_trap_with env ("IDL error: wrong composite type when parsing " ^ string_of_typ t) ^^
          (* to the work *)
          f get_typ_buf
        ) in

      let with_composite_typ idl_tycon_id f =
        with_composite_arg_typ get_idltyp idl_tycon_id f
      in

      let with_record_typ f = with_composite_typ idl_record (fun get_typ_buf ->
        Stack.with_words env "get_n_ptr" 1l (fun get_n_ptr ->
          get_n_ptr ^^
          ReadBuf.read_leb128 env get_typ_buf ^^
          store_unskewed_ptr ^^
          f get_typ_buf get_n_ptr
        )
      ) in

      let assert_blob_typ env =
        with_composite_typ idl_vec (fun get_typ_buf ->
          ReadBuf.read_sleb128 env get_typ_buf ^^
          compile_eq_const (-5l) (* Nat8 *) ^^
          E.else_trap_with env ("IDL error: blob not a vector of nat8")
        )
      in

      let read_alias env t read_thing =
        (* see Note [mutable stable values] *)
        let (set_is_ref, get_is_ref) = new_local env "is_ref" in
        let (set_result, get_result) = new_local env "result" in
        let (set_cur, get_cur) = new_local env "cur" in
        let (set_memo, get_memo) = new_local env "memo" in

        let (set_arg_typ, get_arg_typ) = new_local env "arg_typ" in
        with_composite_typ idl_alias (ReadBuf.read_sleb128 env) ^^ set_arg_typ ^^

        (* Find out if it is a reference or not *)
        ReadBuf.read_byte env get_data_buf ^^ set_is_ref ^^

        (* If it is a reference, temporarily set the read buffer to that place *)
        get_is_ref ^^
        G.if_ [] begin
          let (set_offset, get_offset) = new_local env "offset" in
          ReadBuf.read_word32 env get_data_buf ^^ set_offset ^^
          (* A sanity check *)
          get_offset ^^ compile_unboxed_const 0l ^^
          G.i (Compare (Wasm.Values.I32 I32Op.LtS)) ^^
          E.else_trap_with env "Odd offset" ^^

          ReadBuf.get_ptr get_data_buf ^^ set_cur ^^
          ReadBuf.advance get_data_buf (get_offset ^^ compile_add_const (-4l))
        end G.nop ^^

        (* Remember location of ptr *)
        ReadBuf.get_ptr get_data_buf ^^ set_memo ^^
        (* Did we decode this already? *)
        ReadBuf.read_word32 env get_data_buf ^^ set_result ^^
        get_result ^^ compile_eq_const 0l ^^
        G.if_ [] begin
          (* No, not yet decoded *)
          (* Skip over type hash field *)
          ReadBuf.read_word32 env get_data_buf ^^ compile_eq_const 0l ^^
          E.else_trap_with env "Odd: Type hash scratch space not empty" ^^

          (* Read the content *)
          read_thing get_arg_typ (fun get_thing ->
            (* This is called after allocation, but before descending
               We update the memo location here so that loops work
            *)
            get_thing ^^ set_result ^^
            get_memo ^^ get_result ^^ store_unskewed_ptr ^^
            get_memo ^^ compile_add_const 4l ^^ Blob.lit env (typ_hash t) ^^ store_unskewed_ptr
          )
        end begin
          (* Decoded before. Check type hash *)
          ReadBuf.read_word32 env get_data_buf ^^ Blob.lit env (typ_hash t) ^^
          G.i (Compare (Wasm.Values.I32 I32Op.Eq)) ^^
          E.else_trap_with env ("Stable memory error: Aliased at wrong type, expected: " ^ typ_hash t)
        end ^^

        (* If this was a reference, reset read buffer *)
        get_is_ref ^^
        G.if_ [] (ReadBuf.set_ptr get_data_buf get_cur) G.nop ^^

        get_result
      in


      (* Now the actual deserialization *)
      begin match t with
      (* Primitive types *)
      | Prim Nat ->
        assert_prim_typ t ^^
        get_data_buf ^^
        BigNum.compile_load_from_data_buf env false
      | Prim Int ->
        (* Subtyping with nat *)
        check_prim_typ (Prim Nat) ^^
        G.if_ [I32Type]
          begin
            get_data_buf ^^
            BigNum.compile_load_from_data_buf env false
          end
          begin
            assert_prim_typ t ^^
            get_data_buf ^^
            BigNum.compile_load_from_data_buf env true
          end
      | Prim Float ->
        assert_prim_typ t ^^
        ReadBuf.read_float64 env get_data_buf ^^
        Float.box env
      | Prim (Int64|Nat64|Word64) ->
        assert_prim_typ t ^^
        ReadBuf.read_word64 env get_data_buf ^^
        BoxedWord64.box env
      | Prim (Int32|Nat32|Word32) ->
        assert_prim_typ t ^^
        ReadBuf.read_word32 env get_data_buf ^^
        BoxedSmallWord.box env
      | Prim Char ->
        let set_n, get_n = new_local env "len" in
        assert_prim_typ t ^^
        ReadBuf.read_word32 env get_data_buf ^^ set_n ^^
        UnboxedSmallWord.check_and_box_codepoint env get_n
      | Prim (Int16|Nat16|Word16) ->
        assert_prim_typ t ^^
        ReadBuf.read_word16 env get_data_buf ^^
        UnboxedSmallWord.msb_adjust Word16
      | Prim (Int8|Nat8|Word8) ->
        assert_prim_typ t ^^
        ReadBuf.read_byte env get_data_buf ^^
        UnboxedSmallWord.msb_adjust Word8
      | Prim Bool ->
        assert_prim_typ t ^^
        ReadBuf.read_byte env get_data_buf
      | Prim Null ->
        assert_prim_typ t ^^
        Opt.null_lit
      | Any ->
        (* Skip values of any possible type *)
        get_data_buf ^^ get_typtbl ^^ get_idltyp ^^ compile_unboxed_const 0l ^^
        E.call_import env "rts" "skip_any" ^^

        (* Any vanilla value works here *)
        Opt.null_lit
      | Prim Blob ->
        assert_blob_typ env ^^
        read_blob ()
      | Prim Principal ->
        assert_prim_typ t ^^
        read_byte_tagged
          [ E.trap_with env "IDL error: unexpected principal reference"
            ; read_blob ()
          ]
      | Prim Text ->
        assert_prim_typ t ^^
        read_text ()
      | Tup [] -> (* e(()) = null *)
        assert_prim_typ t ^^
        Tuple.from_stack env 0
      (* Composite types *)
      | Tup ts ->
        with_record_typ (fun get_typ_buf get_n_ptr ->
          G.concat_mapi (fun i t ->
            (* skip all possible intermediate extra fields *)
            get_typ_buf ^^ get_data_buf ^^ get_typtbl ^^ compile_unboxed_const (Int32.of_int i) ^^ get_n_ptr ^^
            E.call_import env "rts" "find_field" ^^
            G.if_ [I32Type]
              begin
                ReadBuf.read_sleb128 env get_typ_buf ^^ go env t
              end
              begin
                E.trap_with env "IDL error: did not find tuple field in record"
              end
          ) ts ^^

          (* skip all possible trailing extra fields *)
          get_typ_buf ^^ get_data_buf ^^ get_typtbl ^^ get_n_ptr ^^
          E.call_import env "rts" "skip_fields" ^^

          Tuple.from_stack env (List.length ts)
        )
      | Obj ((Object | Memory) as sort, fs) ->
        with_record_typ (fun get_typ_buf get_n_ptr ->

          Object.lit_raw env (List.map (fun (h,f) ->
            f.Type.lab, fun () ->
              (* skip all possible intermediate extra fields *)
              get_typ_buf ^^ get_data_buf ^^ get_typtbl ^^ compile_unboxed_const (Lib.Uint32.to_int32 h) ^^ get_n_ptr ^^
              E.call_import env "rts" "find_field" ^^
              G.if_ [I32Type]
                begin
                  ReadBuf.read_sleb128 env get_typ_buf ^^ go env f.typ
                end
                begin
                  match sort with
                  | Object ->
                    E.trap_with env (Printf.sprintf "IDL error: did not find field %s in record" f.lab)
                  | Memory ->
                    assert (is_opt f.typ);
                    Opt.null_lit
                  | _ -> assert false
                end
          ) (sort_by_hash fs)) ^^

          (* skip all possible trailing extra fields *)
          get_typ_buf ^^ get_data_buf ^^ get_typtbl ^^ get_n_ptr ^^
          E.call_import env "rts" "skip_fields"
          )
      | Array (Mut t) ->
        read_alias env (Array (Mut t)) (fun get_array_typ on_alloc ->
          let (set_len, get_len) = new_local env "len" in
          let (set_x, get_x) = new_local env "x" in
          let (set_arg_typ, get_arg_typ) = new_local env "arg_typ" in
          with_composite_arg_typ get_array_typ idl_vec (ReadBuf.read_sleb128 env) ^^ set_arg_typ ^^
          ReadBuf.read_leb128 env get_data_buf ^^ set_len ^^
          get_len ^^ Arr.alloc env ^^ set_x ^^
          on_alloc get_x ^^
          get_len ^^ from_0_to_n env (fun get_i ->
            get_x ^^ get_i ^^ Arr.idx env ^^
            get_arg_typ ^^ go env t ^^
            store_ptr
          )
        )
      | Array t ->
        let (set_len, get_len) = new_local env "len" in
        let (set_x, get_x) = new_local env "x" in
        let (set_arg_typ, get_arg_typ) = new_local env "arg_typ" in
        with_composite_typ idl_vec (ReadBuf.read_sleb128 env) ^^ set_arg_typ ^^
        ReadBuf.read_leb128 env get_data_buf ^^ set_len ^^
        get_len ^^ Arr.alloc env ^^ set_x ^^
        get_len ^^ from_0_to_n env (fun get_i ->
          get_x ^^ get_i ^^ Arr.idx env ^^
          get_arg_typ ^^ go env t ^^
          store_ptr
        ) ^^
        get_x
      | Opt t ->
        check_prim_typ (Prim Null) ^^
        G.if_ [I32Type]
          begin
            Opt.null_lit
          end
          begin
            let (set_arg_typ, get_arg_typ) = new_local env "arg_typ" in
            with_composite_typ idl_opt (ReadBuf.read_sleb128 env) ^^ set_arg_typ ^^
            read_byte_tagged
              [ Opt.null_lit
              ; Opt.inject env (get_arg_typ ^^ go env t)
              ]
          end
      | Variant vs ->
        with_composite_typ idl_variant (fun get_typ_buf ->
          (* Find the tag *)
          let (set_n, get_n) = new_local env "len" in
          ReadBuf.read_leb128 env get_typ_buf ^^ set_n ^^

          let (set_tagidx, get_tagidx) = new_local env "tagidx" in
          ReadBuf.read_leb128 env get_data_buf ^^ set_tagidx ^^

          get_tagidx ^^ get_n ^^
          G.i (Compare (Wasm.Values.I32 I32Op.LtU)) ^^
          E.else_trap_with env "IDL error: variant index out of bounds" ^^

          (* Zoom past the previous entries *)
          get_tagidx ^^ from_0_to_n env (fun _ ->
            get_typ_buf ^^ E.call_import env "rts" "skip_leb128" ^^
            get_typ_buf ^^ E.call_import env "rts" "skip_leb128"
          ) ^^

          (* Now read the tag *)
          let (set_tag, get_tag) = new_local env "tag" in
          ReadBuf.read_leb128 env get_typ_buf ^^ set_tag ^^
          let (set_arg_typ, get_arg_typ) = new_local env "arg_typ" in
          ReadBuf.read_sleb128 env get_typ_buf ^^ set_arg_typ ^^

          List.fold_right (fun (h, {lab = l; typ = t}) continue ->
              get_tag ^^ compile_eq_const (Lib.Uint32.to_int32 h) ^^
              G.if_ [I32Type]
                ( Variant.inject env l (get_arg_typ ^^ go env t) )
                continue
            )
            ( sort_by_hash vs )
            ( E.trap_with env "IDL error: unexpected variant tag" )
        )
      | Func _ ->
        with_composite_typ idl_func (fun _get_typ_buf ->
          read_byte_tagged
            [ E.trap_with env "IDL error: unexpected function reference"
            ; read_actor_data () ^^
              read_text () ^^
              Tuple.from_stack env 2
            ]
        );
      | Obj (Actor, _) ->
        with_composite_typ idl_service (fun _get_typ_buf -> read_actor_data ())
      | Mut t ->
        read_alias env (Mut t) (fun get_arg_typ on_alloc ->
          let (set_result, get_result) = new_local env "result" in
          Tagged.obj env Tagged.ObjInd [ compile_unboxed_const 0l ] ^^ set_result ^^
          on_alloc get_result ^^
          get_result ^^
            get_arg_typ ^^ go env t ^^
          Heap.store_field MutBox.field
        )
      | Non ->
        E.trap_with env "IDL error: deserializing value of type None"
      | _ -> todo_trap env "deserialize" (Arrange_ir.typ t)
      end
    )

  let serialize env ts : G.t =
    let ts_name = typ_seq_hash ts in
    let name = "@serialize<" ^ ts_name ^ ">" in
    (* returns data/length pointers (will be GC’ed next time!) *)
    Func.share_code1 env name ("x", I32Type) [I32Type; I32Type] (fun env get_x ->
      let (set_data_size, get_data_size) = new_local env "data_size" in
      let (set_refs_size, get_refs_size) = new_local env "refs_size" in

      let tydesc = type_desc env ts in
      let tydesc_len = Int32.of_int (String.length tydesc) in

      (* Get object sizes *)
      get_x ^^
      buffer_size env (Type.seq ts) ^^
      set_refs_size ^^

      compile_add_const tydesc_len  ^^
      set_data_size ^^

      let (set_data_start, get_data_start) = new_local env "data_start" in
      let (set_refs_start, get_refs_start) = new_local env "refs_start" in

      get_data_size ^^ Blob.dyn_alloc_scratch env ^^ set_data_start ^^
      get_refs_size ^^ compile_mul_const Heap.word_size ^^ Blob.dyn_alloc_scratch env ^^ set_refs_start ^^

      (* Write ty desc *)
      get_data_start ^^
      Blob.lit env tydesc ^^ Blob.payload_ptr_unskewed ^^
      compile_unboxed_const tydesc_len ^^
      Heap.memcpy env ^^

      (* Serialize x into the buffer *)
      get_x ^^
      get_data_start ^^ compile_add_const tydesc_len ^^
      get_refs_start ^^
      serialize_go env (Type.seq ts) ^^

      (* Sanity check: Did we fill exactly the buffer *)
      get_refs_start ^^ get_refs_size ^^ compile_mul_const Heap.word_size ^^ G.i (Binary (Wasm.Values.I32 I32Op.Add)) ^^
      G.i (Compare (Wasm.Values.I32 I32Op.Eq)) ^^
      E.else_trap_with env "reference buffer not filled " ^^

      get_data_start ^^ get_data_size ^^ G.i (Binary (Wasm.Values.I32 I32Op.Add)) ^^
      G.i (Compare (Wasm.Values.I32 I32Op.Eq)) ^^
      E.else_trap_with env "data buffer not filled " ^^

      match E.mode env with
      | Flags.ICMode | Flags.RefMode ->
        get_refs_size ^^
        compile_unboxed_const 0l ^^
        G.i (Compare (Wasm.Values.I32 I32Op.Eq)) ^^
        E.else_trap_with env "cannot send references on IC System API" ^^

        get_data_start ^^
        get_data_size
      | Flags.WasmMode | Flags.WASIMode -> assert false
    )

  let deserialize_core extended source_size source_copy env ts_name ts =
    let (set_data_size, get_data_size) = new_local env "data_size" in
    let (set_refs_size, get_refs_size) = new_local env "refs_size" in
    let (set_data_start, get_data_start) = new_local env "data_start" in
    let (set_refs_start, get_refs_start) = new_local env "refs_start" in
    let (set_arg_count, get_arg_count) = new_local env "arg_count" in

    (* Allocate space for the data buffer and copy it *)
    source_size env ^^ set_data_size ^^
    get_data_size ^^ Blob.dyn_alloc_scratch env ^^ set_data_start ^^
    source_copy env get_data_start get_data_size ^^

    (* Allocate space for the reference buffer and copy it *)
    compile_unboxed_const 0l ^^ set_refs_size (* none yet *) ^^

    (* Allocate space for out parameters of parse_idl_header *)
    Stack.with_words env "get_typtbl_ptr" 1l (fun get_typtbl_ptr ->
    Stack.with_words env "get_maintyps_ptr" 1l (fun get_maintyps_ptr ->

    (* Set up read buffers *)
    ReadBuf.alloc env (fun get_data_buf -> ReadBuf.alloc env (fun get_ref_buf ->

    ReadBuf.set_ptr get_data_buf get_data_start ^^
    ReadBuf.set_size get_data_buf get_data_size ^^
    ReadBuf.set_ptr get_ref_buf get_refs_start ^^
    ReadBuf.set_size get_ref_buf (get_refs_size ^^ compile_mul_const Heap.word_size) ^^

    (* Go! *)
    Bool.lit extended ^^ get_data_buf ^^ get_typtbl_ptr ^^ get_maintyps_ptr ^^
    E.call_import env "rts" "parse_idl_header" ^^

    (* set up a dedicated read buffer for the list of main types *)
    ReadBuf.alloc env (fun get_main_typs_buf ->
      ReadBuf.set_ptr get_main_typs_buf (get_maintyps_ptr ^^ load_unskewed_ptr) ^^
      ReadBuf.set_end get_main_typs_buf (ReadBuf.get_end get_data_buf) ^^
      ReadBuf.read_leb128 env get_main_typs_buf ^^ set_arg_count ^^

      get_arg_count ^^
      compile_rel_const I32Op.GeU (Int32.of_int (List.length ts)) ^^
      E.else_trap_with env ("IDL error: too few arguments " ^ ts_name) ^^

      G.concat_map (fun t ->
        get_data_buf ^^ get_ref_buf ^^
        get_typtbl_ptr ^^ load_unskewed_ptr ^^
        ReadBuf.read_sleb128 env get_main_typs_buf ^^
        deserialize_go env t
      ) ts ^^

      get_arg_count ^^ compile_eq_const (Int32.of_int (List.length ts)) ^^
      G.if_ []
        begin
          ReadBuf.is_empty env get_data_buf ^^
          E.else_trap_with env ("IDL error: left-over bytes " ^ ts_name) ^^
          ReadBuf.is_empty env get_ref_buf ^^
          E.else_trap_with env ("IDL error: left-over references " ^ ts_name)
        end G.nop
    )))))

  let argument_data_size env =
    match E.mode env with
    | Flags.ICMode | Flags.RefMode ->
      Dfinity.system_call env "ic0" "msg_arg_data_size"
    | _ -> assert false

  let argument_data_copy env get_dest get_length =
    match E.mode env with
    | Flags.ICMode | Flags.RefMode ->
      get_dest ^^
      (compile_unboxed_const 0l) ^^
      get_length ^^
      Dfinity.system_call env "ic0" "msg_arg_data_copy"
    | _ -> assert false

  let deserialize env ts =
    let ts_name = typ_seq_hash ts in
    let name = "@deserialize<" ^ ts_name ^ ">" in
    Func.share_code env name [] (List.map (fun _ -> I32Type) ts) (fun env ->
      deserialize_core false argument_data_size argument_data_copy env ts_name ts)

(*
Note [mutable stable values]
~~~~~~~~~~~~~~~~~~~~~~~~~~~~

We currently use a Candid derivative to serialize stable values. In addition to
storing sharable data, we can also store mutable data (records with mutable
fields and mutable arrays), and we need to preserve aliasing.

To that end we extend Candid with a type constructor `alias t`.

In the type table, alias t is represented by type code 1. All Candid type constructors
are represented by negative numbers, so this cannot clash with anything and,
conveniently, makes such values illegal Candid.

The values of `alias t` are either

 * i8(0) 0x00000000 0x00000000 M(v)
   for one (typically the first) occurrence of v
   The first 0x00000000 is the “memo field”, the second is the “type hash field”.
   Both are scratch spaces for the benefit of the decoder.

or

 * i8(1) i32(offset) M(v)
   for all other occurrences of v, where offset is the relative position of the
   above occurrences from this reference.

We map Motoko types to this as follows:

  e([var t]) = alias e([t]) = alias vec e(t)
  e({var field : t}) = record { field : alias e(t) }

Why different? Because we need to alias arrays as a whole (we can’t even alias
their fields, as they are manifestly part of the array heap structure), but
aliasing records does not work, as aliased record values may appear at
different types (due to subtyping), and Candid serialization is type-driven.
Luckily records put all mutable fields behind an indirection (ObjInd), so this
works.

The type-driven code in this module treats `Type.Mut` to always refer to an
`ObjInd`; for arrays the mutable case is handled directly.

To detect and preserve aliasing, these steps are taken:

 * In `buffer_size`, when we see a mutable thing (`Array` or `ObjInd`), the
   first time, we mark it by setting the heap tag to `StableSeen`.
   This way, when we see it a second time, we can skip the value in the size
   calculation.
 * In `serialize`, when we see it a first time (tag still `StableSeen`),
   we serialize it (first form above), and remember the absolute position
   in the output buffer, abusing the heap tag here.
   (Invariant: This absolute position is never `StableSeen`)
   Upon a second visit (tag not `StableSeen`), we can thus fetch that absolute
   position and calculate the offset.
 * In `deserialize`, when we come across a `alias t`, we follow the offset (if
   needed) to find the content.

   If the memo field is still `0x00000000`, this is the first time we read
   this, so we deserialize to the Motoko heap, and remember the heap position
   (vanilla pointer) by overriding the memo field.
   We also store the type hash of the type we are serializing at in the type
   hash field.

   If it is not `0x00000000` then we can simply read the pointer from there,
   after checking the type hash field to make sure we are aliasing at the same
   type.

*)

end (* Serialization *)


(* Stabilization (serialization to/from stable memory) *)

module Stabilization = struct

  let stabilize env t =
    let (set_dst, get_dst) = new_local env "dst" in
    let (set_len, get_len) = new_local env "len" in
    Serialization.serialize env [t] ^^
    set_len ^^
    set_dst ^^

    let (set_pages, get_pages) = new_local env "len" in
    get_len ^^
    compile_add_const 4l ^^  (* reserve one word for size *)
    compile_divU_const page_size ^^
    compile_add_const 1l ^^
    set_pages ^^

    (* grow stable memory if needed *)
    let (set_pages_needed, get_pages_needed) = new_local env "pages_needed" in
    get_pages ^^
    E.call_import env "ic0" "stable_size" ^^
    G.i (Binary (Wasm.Values.I32 I32Op.Sub)) ^^
    set_pages_needed ^^

    get_pages_needed ^^
    compile_unboxed_zero ^^
    G.i (Compare (Wasm.Values.I32 I32Op.GtS)) ^^
    G.if_ []
      ( get_pages_needed ^^
        E.call_import env "ic0" "stable_grow" ^^
        (* Check result *)
        compile_unboxed_zero ^^
        G.i (Compare (Wasm.Values.I32 I32Op.LtS)) ^^
        E.then_trap_with env "Cannot grow stable memory."
      ) G.nop
    ^^

    (* write len to initial word of stable memory*)
    Stack.with_words env "get_size_ptr" 1l (fun get_size_ptr ->

      get_size_ptr ^^ get_len ^^ store_unskewed_ptr ^^

      compile_unboxed_const 0l ^^
      get_size_ptr ^^ compile_unboxed_const 4l ^^
      Dfinity.system_call env "ic0" "stable_write") ^^

    (* copy data to following stable memory *)
    compile_unboxed_const 4l ^^
    get_dst ^^
    get_len ^^
    E.call_import env "ic0" "stable_write"


  (* return the initial i32 in stable memory recording the size of the following stable data *)
  let stable_data_size env =
    match E.mode env with
    | Flags.ICMode | Flags.RefMode ->
      (* read size from initial word of (assumed non-empty) stable memory*)
      Stack.with_words env "get_size_ptr" 1l (fun get_size_ptr ->
        get_size_ptr ^^ compile_unboxed_const 0l ^^  compile_unboxed_const 4l ^^
        Dfinity.system_call env "ic0" "stable_read" ^^
        get_size_ptr ^^ load_unskewed_ptr)
    | _ -> assert false

  (* copy the stable data from stable memory from offset 4 *)
  let stable_data_copy env get_dest get_length =
    match E.mode env with
    | Flags.ICMode | Flags.RefMode ->
      get_dest ^^
      compile_unboxed_const 4l ^^
      get_length ^^
      Dfinity.system_call env "ic0" "stable_read"
    | _ -> assert false

  let destabilize env t =
    let t_name = Typ_hash.typ_hash t in
    Serialization.deserialize_core true stable_data_size stable_data_copy env t_name [t]

end

module GC = struct
  (* This is a very simple GC:
     It copies everything live to the to-space beyond the bump pointer,
     then it memcpies it back, over the from-space (so that we still neatly use
     the beginning of memory).

     Roots are:
     * All objects in the static part of the memory.
     * the closure_table (see module ClosureTable)
  *)

  let gc_enabled = true

  (* If the pointer at ptr_loc points after begin_from_space, copy
     to after end_to_space, and replace it with a pointer, adjusted for where
     the object will be finally. *)
  (* Returns the new end of to_space *)
  (* Invariant: Must not be called on the same pointer twice. *)
  (* All pointers, including ptr_loc and space end markers, are skewed *)

  let evacuate_common env
        get_obj update_ptr
        get_begin_from_space get_begin_to_space get_end_to_space
        =

    let (set_len, get_len) = new_local env "len" in

    (* If this is static, ignore it *)
    get_obj ^^
    get_begin_from_space ^^
    G.i (Compare (Wasm.Values.I32 I32Op.LtU)) ^^
    G.if_ [] (get_end_to_space ^^ G.i Return) G.nop ^^

    (* If this is an indirection, just use that value *)
    get_obj ^^
    Tagged.branch_default env [] G.nop [
      Tagged.Indirection,
      update_ptr (get_obj ^^ Heap.load_field 1l) ^^
      get_end_to_space ^^ G.i Return
    ] ^^

    (* Get object size *)
    get_obj ^^ HeapTraversal.object_size env ^^ set_len ^^

    (* Grow memory if needed *)
    get_end_to_space ^^
    get_len ^^ compile_mul_const Heap.word_size ^^
    G.i (Binary (Wasm.Values.I32 I32Op.Add)) ^^
    Heap.grow_memory env ^^

    (* Copy the referenced object to to space *)
    get_obj ^^ HeapTraversal.object_size env ^^ set_len ^^

    get_end_to_space ^^ get_obj ^^ get_len ^^ Heap.memcpy_words_skewed env ^^

    let (set_new_ptr, get_new_ptr) = new_local env "new_ptr" in

    (* Calculate new pointer *)
    get_end_to_space ^^
    get_begin_to_space ^^
    G.i (Binary (Wasm.Values.I32 I32Op.Sub)) ^^
    get_begin_from_space ^^
    G.i (Binary (Wasm.Values.I32 I32Op.Add)) ^^
    set_new_ptr ^^

    (* Set indirection *)
    get_obj ^^
    Tagged.(store Indirection) ^^
    get_obj ^^
    get_new_ptr ^^
    Heap.store_field 1l ^^

    (* Update pointer *)
    update_ptr get_new_ptr ^^

    (* Calculate new end of to space *)
    get_end_to_space ^^
    get_len ^^ compile_mul_const Heap.word_size ^^
    G.i (Binary (Wasm.Values.I32 I32Op.Add))

  (* Used for normal skewed pointers *)
  let evacuate env = Func.share_code4 env "evacuate" (("begin_from_space", I32Type), ("begin_to_space", I32Type), ("end_to_space", I32Type), ("ptr_loc", I32Type)) [I32Type] (fun env get_begin_from_space get_begin_to_space get_end_to_space get_ptr_loc ->

    let get_obj = get_ptr_loc ^^ load_ptr in

    (* If this is an unboxed scalar, ignore it *)
    get_obj ^^
    BitTagged.if_unboxed env [] (get_end_to_space ^^ G.i Return) G.nop ^^

    let update_ptr new_val_code =
      get_ptr_loc ^^ new_val_code ^^ store_ptr in

    evacuate_common env
        get_obj update_ptr
        get_begin_from_space get_begin_to_space get_end_to_space
  )

  (* A variant for pointers that point into the payload (used for the bignum objects).
     These are never scalars. *)
  let evacuate_offset env offset =
    let name = Printf.sprintf "evacuate_offset_%d" (Int32.to_int offset) in
    Func.share_code4 env name (("begin_from_space", I32Type), ("begin_to_space", I32Type), ("end_to_space", I32Type), ("ptr_loc", I32Type)) [I32Type] (fun env get_begin_from_space get_begin_to_space get_end_to_space get_ptr_loc ->
    let get_obj = get_ptr_loc ^^ load_ptr ^^ compile_sub_const offset in

    let update_ptr new_val_code =
      get_ptr_loc ^^ new_val_code ^^ compile_add_const offset ^^ store_ptr in

    evacuate_common env
        get_obj update_ptr
        get_begin_from_space get_begin_to_space get_end_to_space
  )

  let register env static_roots (end_of_static_space : int32) =
    Func.define_built_in env "get_heap_size" [] [I32Type] (fun env ->
      Heap.get_heap_ptr env ^^
      Heap.get_heap_base env ^^
      G.i (Binary (Wasm.Values.I32 I32Op.Sub))
    );

    Func.define_built_in env "collect" [] [] (fun env ->
      if not gc_enabled then G.nop else

      (* Copy all roots. *)
      let (set_begin_from_space, get_begin_from_space) = new_local env "begin_from_space" in
      let (set_begin_to_space, get_begin_to_space) = new_local env "begin_to_space" in
      let (set_end_to_space, get_end_to_space) = new_local env "end_to_space" in

      Heap.get_heap_base env ^^ compile_add_const ptr_skew ^^ set_begin_from_space ^^
      let get_end_from_space = get_begin_to_space in
      Heap.get_skewed_heap_ptr env ^^ set_begin_to_space ^^
      Heap.get_skewed_heap_ptr env ^^ set_end_to_space ^^


      (* Common arguments for evacuate *)
      let evac get_ptr_loc =
          get_begin_from_space ^^
          get_begin_to_space ^^
          get_end_to_space ^^
          get_ptr_loc ^^
          evacuate env ^^
          set_end_to_space in

      let evac_offset get_ptr_loc offset =
          get_begin_from_space ^^
          get_begin_to_space ^^
          get_end_to_space ^^
          get_ptr_loc ^^
          evacuate_offset env offset ^^
          set_end_to_space in

      (* Go through the roots, and evacuate them *)
      HeapTraversal.for_each_array_elem env (compile_unboxed_const static_roots) (fun get_elem_ptr ->
        let (set_static, get_static) = new_local env "static_obj" in
        get_elem_ptr ^^ load_ptr ^^ set_static ^^
        HeapTraversal.for_each_pointer env get_static evac evac_offset
      ) ^^
      evac (ClosureTable.root env) ^^

      (* Go through the to-space, and evacuate that.
         Note that get_end_to_space changes as we go, but walk_heap_from_to can handle that.
       *)
      HeapTraversal.walk_heap_from_to env
        get_begin_to_space
        get_end_to_space
        (fun get_x -> HeapTraversal.for_each_pointer env get_x evac evac_offset) ^^

      (* Note some stats *)
      get_end_to_space ^^ get_begin_to_space ^^ G.i (Binary (Wasm.Values.I32 I32Op.Sub)) ^^
      Heap.note_live_size env ^^

      get_end_from_space ^^ get_begin_from_space ^^ G.i (Binary (Wasm.Values.I32 I32Op.Sub)) ^^
      get_end_to_space ^^ get_begin_to_space ^^ G.i (Binary (Wasm.Values.I32 I32Op.Sub)) ^^
      G.i (Binary (Wasm.Values.I32 I32Op.Sub)) ^^
      Heap.add_reclaimed env ^^

      (* Copy the to-space to the beginning of memory. *)
      get_begin_from_space ^^ compile_add_const ptr_unskew ^^
      get_begin_to_space ^^ compile_add_const ptr_unskew ^^
      get_end_to_space ^^ get_begin_to_space ^^ G.i (Binary (Wasm.Values.I32 I32Op.Sub)) ^^
      Heap.memcpy env ^^

      (* Reset the heap pointer *)
      get_begin_from_space ^^ compile_add_const ptr_unskew ^^
      get_end_to_space ^^ get_begin_to_space ^^ G.i (Binary (Wasm.Values.I32 I32Op.Sub)) ^^
      G.i (Binary (Wasm.Values.I32 I32Op.Add)) ^^
      Heap.set_heap_ptr env
  )

  let get_heap_size env =
    G.i (Call (nr (E.built_in env "get_heap_size")))

  let store_static_roots env =
    Arr.vanilla_lit env (E.get_static_roots env)

end (* GC *)

module StackRep = struct
  open SR

  (*
     Most expressions have a “preferred”, most optimal, form. Hence,
     compile_exp put them on the stack in that form, and also returns
     the form it chose.

     But the users of compile_exp usually want a specific form as well.
     So they use compile_exp_as, indicating the form they expect.
     compile_exp_as then does the necessary coercions.
   *)

  let of_arity n =
    if n = 1 then Vanilla else UnboxedTuple n

  (* The stack rel of a primitive type, i.e. what the binary operators expect *)
  let of_type t =
    let open Type in
    match normalize t with
    | Prim Bool -> SR.bool
    | Prim (Nat | Int) -> Vanilla
    | Prim (Nat64 | Int64 | Word64) -> UnboxedWord64
    | Prim (Nat32 | Int32 | Word32) -> UnboxedWord32
    | Prim (Nat8 | Nat16 | Int8 | Int16 | Word8 | Word16 | Char) -> Vanilla
    | Prim (Text | Blob | Principal) -> Vanilla
    | Prim Float -> UnboxedFloat64
    | p -> todo "StackRep.of_type" (Arrange_ir.typ p) Vanilla

  let to_block_type env = function
    | Vanilla -> [I32Type]
    | UnboxedWord64 -> [I64Type]
    | UnboxedWord32 -> [I32Type]
    | UnboxedFloat64 -> [F64Type]
    | UnboxedTuple 0 -> []
    | UnboxedTuple 1 -> [I32Type]
    | UnboxedTuple n ->
      assert false; (* not supported without muti_value *)
    | Const _ -> []
    | Unreachable -> []

  let to_string = function
    | Vanilla -> "Vanilla"
    | UnboxedWord64 -> "UnboxedWord64"
    | UnboxedWord32 -> "UnboxedWord32"
    | UnboxedFloat64 -> "UnboxedFloat64"
    | UnboxedTuple n -> Printf.sprintf "UnboxedTuple %d" n
    | Unreachable -> "Unreachable"
    | Const _ -> "Const"

  let join (sr1 : t) (sr2 : t) = match sr1, sr2 with
    | _, _ when SR.eq sr1 sr2 -> sr1
    | Unreachable, sr2 -> sr2
    | sr1, Unreachable -> sr1
    | UnboxedWord64, UnboxedWord64 -> UnboxedWord64
    | UnboxedTuple n, UnboxedTuple m when n = m -> sr1
    | _, Vanilla -> Vanilla
    | Vanilla, _ -> Vanilla
    | Const _, Const _ -> Vanilla

    | Const _, UnboxedWord32 -> UnboxedWord32
    | UnboxedWord32, Const _ -> UnboxedWord32
    | Const _, UnboxedWord64 -> UnboxedWord64
    | UnboxedWord64, Const _ -> UnboxedWord64
    | Const _, UnboxedFloat64 -> UnboxedFloat64
    | UnboxedFloat64, Const _ -> UnboxedFloat64

    | Const _, UnboxedTuple 0 -> UnboxedTuple 0
    | UnboxedTuple 0, Const _-> UnboxedTuple 0
    | _, _ ->
      Printf.eprintf "Invalid stack rep join (%s, %s)\n"
        (to_string sr1) (to_string sr2); sr1

  (* This is used when two blocks join, e.g. in an if. In that
     case, they cannot return multiple values. *)
  let relax =
    if !Flags.multi_value
    then fun sr -> sr
    else function
      | UnboxedTuple n when n > 1 -> Vanilla
      | sr -> sr

  let drop env (sr_in : t) =
    match sr_in with
    | Vanilla | UnboxedWord64 | UnboxedWord32 | UnboxedFloat64 -> G.i Drop
    | UnboxedTuple n -> G.table n (fun _ -> G.i Drop)
    | Const _ | Unreachable -> G.nop

  (* Materializes a Const.lit: If necessary, puts
     bytes into static memory, and returns a vanilla value.
  *)
  let materialize_lit env (lit : Const.lit) : int32 =
    match lit with
      (* Booleans are directly in Vanilla representation *)
      | Const.Vanilla n  -> n
      | Const.BigInt n   -> BigNum.vanilla_lit env n
      | Const.Word32 n   -> BoxedSmallWord.vanilla_lit env n
      | Const.Word64 n   -> BoxedWord64.vanilla_lit env n
      | Const.Float64 f  -> Float.vanilla_lit env f
      | Const.Blob t     -> Blob.vanilla_lit env t

  let rec materialize_const_t env (p, cv) : int32 =
    Lib.Promise.lazy_value p (fun () -> materialize_const_v env cv)

  and materialize_const_v env = function
    | Const.Fun fi -> Closure.static_closure env fi
    | Const.Message fi -> assert false
    | Const.Obj fs ->
      let fs' = List.map (fun (n, c) -> (n, materialize_const_t env c)) fs in
      Object.vanilla_lit env fs'
    | Const.Unit -> Tuple.unit_vanilla_lit
    | Const.Array cs ->
      let ptrs = List.map (materialize_const_t env) cs in
      Arr.vanilla_lit env ptrs
    | Const.Lit l -> materialize_lit env l

  let adjust env (sr_in : t) sr_out =
    if eq sr_in sr_out
    then G.nop
    else match sr_in, sr_out with
    | Unreachable, Unreachable -> G.nop
    | Unreachable, _ -> G.i Unreachable

    | UnboxedTuple n, Vanilla -> Tuple.from_stack env n
    | Vanilla, UnboxedTuple n -> Tuple.to_stack env n

    | UnboxedWord64, Vanilla -> BoxedWord64.box env
    | Vanilla, UnboxedWord64 -> BoxedWord64.unbox env

    | UnboxedWord32, Vanilla -> BoxedSmallWord.box env
    | Vanilla, UnboxedWord32 -> BoxedSmallWord.unbox env

    | UnboxedFloat64, Vanilla -> Float.box env
    | Vanilla, UnboxedFloat64 -> Float.unbox env

    | Const c, Vanilla -> compile_unboxed_const (materialize_const_t env c)
    | Const (_, Const.Lit (Const.Word32 n)), UnboxedWord32 -> compile_unboxed_const n
    | Const (_, Const.Lit (Const.Word64 n)), UnboxedWord64 -> compile_const_64 n
    | Const (_, Const.Lit (Const.Float64 f)), UnboxedFloat64 -> Float.compile_unboxed_const f
    | Const c, UnboxedTuple 0 -> G.nop
    | Const (_, Const.Array cs), UnboxedTuple n ->
      assert (n = List.length cs);
      G.concat_map (fun c -> compile_unboxed_const (materialize_const_t env c)) cs
    | _, _ ->
      Printf.eprintf "Unknown stack_rep conversion %s -> %s\n"
        (to_string sr_in) (to_string sr_out);
      G.nop

end (* StackRep *)

module VarEnv = struct

  (* A type to record where Motoko names are stored. *)
  type varloc =
    (* A Wasm Local of the current function, directly containing the value
       (note that most values are pointers, but not all)
       Used for immutable and mutable, non-captured data *)
    | Local of int32
    (* A Wasm Local of the current function, that points to memory location,
       with an offset (in words) to value.
       Used for mutable captured data *)
    | HeapInd of int32 * int32
    (* A static mutable memory location (static address of a MutBox field) *)
    (* TODO: Do we need static immutable? *)
    | HeapStatic of int32
    (* Not materialized (yet), statically known constant, static location on demand *)
    | Const of Const.t
    (* public method *)
    | PublicMethod of int32 * string

  let is_non_local : varloc -> bool = function
    | Local _
    | HeapInd _ -> false
    | HeapStatic _
    | PublicMethod _
    | Const _ -> true

  type lvl = TopLvl | NotTopLvl

  (*
  The source variable environment:
   - Whether we are on the top level
   - In-scope variables
   - scope jump labels
  *)


  module NameEnv = Env.Make(String)
  type t = {
    lvl : lvl;
    vars : varloc NameEnv.t; (* variables ↦ their location *)
    labels : G.depth NameEnv.t; (* jump label ↦ their depth *)
  }

  let empty_ae = {
    lvl = TopLvl;
    vars = NameEnv.empty;
    labels = NameEnv.empty;
  }

  (* Creating a local environment, resetting the local fields,
     and removing bindings for local variables (unless they are at global locations)
  *)

  let mk_fun_ae ae = { ae with
    lvl = NotTopLvl;
    vars = NameEnv.filter (fun v l ->
      let non_local = is_non_local l in
      (* For debugging, enable this:
      (if not non_local then Printf.eprintf "VarEnv.mk_fun_ae: Removing %s\n" v);
      *)
      non_local
    ) ae.vars;
  }
  let lookup_var ae var =
    match NameEnv.find_opt var ae.vars with
      | Some l -> Some l
      | None   -> Printf.eprintf "Could not find %s\n" var; None

  let needs_capture ae var = match lookup_var ae var with
    | Some l -> not (is_non_local l)
    | None -> assert false

  let reuse_local_with_offset (ae : t) name i off =
      { ae with vars = NameEnv.add name (HeapInd (i, off)) ae.vars }

  let add_local_with_offset env (ae : t) name off =
      let i = E.add_anon_local env I32Type in
      E.add_local_name env i name;
      (reuse_local_with_offset ae name i off, i)

  let add_local_heap_static (ae : t) name ptr =
      { ae with vars = NameEnv.add name (HeapStatic ptr) ae.vars }

  let add_local_public_method (ae : t) name (fi, exported_name) =
      { ae with vars = NameEnv.add name (PublicMethod (fi, exported_name) : varloc) ae.vars }

  let add_local_const (ae : t) name cv =
      { ae with vars = NameEnv.add name (Const cv : varloc) ae.vars }

  let add_local_local env (ae : t) name i =
      { ae with vars = NameEnv.add name (Local i) ae.vars }

  let add_direct_local env (ae : t) name =
      let i = E.add_anon_local env I32Type in
      E.add_local_name env i name;
      (add_local_local env ae name i, i)

  (* Adds the names to the environment and returns a list of setters *)
  let rec add_argument_locals env (ae : t) = function
    | [] -> (ae, [])
    | (name :: names) ->
      let i = E.add_anon_local env I32Type in
      E.add_local_name env i name;
      let ae' = { ae with vars = NameEnv.add name (Local i) ae.vars } in
      let (ae_final, setters) = add_argument_locals env ae' names
      in (ae_final, G.i (LocalSet (nr i)) :: setters)

  let add_label (ae : t) name (d : G.depth) =
      { ae with labels = NameEnv.add name d ae.labels }

  let get_label_depth (ae : t) name : G.depth  =
    match NameEnv.find_opt name ae.labels with
      | Some d -> d
      | None   -> Printf.eprintf "Could not find %s\n" name; raise Not_found

end (* VarEnv *)

(* type for wrapping code with context, context is establishment
   of (pattern) binding, argument is the code using the binding,
   result is e.g. the code for `case p e`. *)
type scope_wrap = G.t -> G.t

let unmodified : scope_wrap = fun code -> code

module Var = struct
  (* This module is all about looking up Motoko variables in the environment,
     and dealing with mutable variables *)

  open VarEnv

  (* Stores the payload (which is found on the stack) *)
  let set_val env ae var = match VarEnv.lookup_var ae var with
    | Some (Local i) ->
      G.i (LocalSet (nr i))
    | Some (HeapInd (i, off)) ->
      let (set_new_val, get_new_val) = new_local env "new_val" in
      set_new_val ^^
      G.i (LocalGet (nr i)) ^^
      get_new_val ^^
      Heap.store_field off
    | Some (HeapStatic ptr) ->
      let (set_new_val, get_new_val) = new_local env "new_val" in
      set_new_val ^^
      compile_unboxed_const ptr ^^
      get_new_val ^^
      Heap.store_field 1l
    | Some (Const _) -> fatal "set_val: %s is const" var
    | Some (PublicMethod _) -> fatal "set_val: %s is PublicMethod" var
    | None   -> fatal "set_val: %s missing" var

  (* Returns the payload (optimized representation) *)
  let get_val (env : E.t) (ae : VarEnv.t) var = match VarEnv.lookup_var ae var with
    | Some (Local i) ->
      SR.Vanilla, G.i (LocalGet (nr i))
    | Some (HeapInd (i, off)) ->
      SR.Vanilla, G.i (LocalGet (nr i)) ^^ Heap.load_field off
    | Some (HeapStatic i) ->
      SR.Vanilla, compile_unboxed_const i ^^ Heap.load_field 1l
    | Some (Const c) ->
      SR.Const c, G.nop
    | Some (PublicMethod (_, name)) ->
      SR.Vanilla,
      Dfinity.get_self_reference env ^^
      Dfinity.actor_public_field env name
    | None -> assert false

  (* Returns the payload (vanilla representation) *)
  let get_val_vanilla (env : E.t) (ae : VarEnv.t) var =
    let sr, code = get_val env ae var in
    code ^^ StackRep.adjust env sr SR.Vanilla

  (* Returns the value to put in the closure,
     and code to restore it, including adding to the environment
  *)
  let capture old_env ae0 var : G.t * (E.t -> VarEnv.t -> VarEnv.t * scope_wrap) =
    match VarEnv.lookup_var ae0 var with
    | Some (Local i) ->
      ( G.i (LocalGet (nr i))
      , fun new_env ae1 ->
        let ae2, j = VarEnv.add_direct_local new_env ae1 var in
        let restore_code = G.i (LocalSet (nr j))
        in ae2, fun body -> restore_code ^^ body
      )
    | Some (HeapInd (i, off)) ->
      ( G.i (LocalGet (nr i))
      , fun new_env ae1 ->
        let ae2, j = VarEnv.add_local_with_offset new_env ae1 var off in
        let restore_code = G.i (LocalSet (nr j))
        in ae2, fun body -> restore_code ^^ body
      )
    | _ -> assert false

  (* Returns a pointer to a heap allocated box for this.
     (either a mutbox, if already mutable, or a freshly allocated box)
  *)
  let field_box env code =
    Tagged.obj env Tagged.ObjInd [ code ]

  let get_val_ptr env ae var = match VarEnv.lookup_var ae var with
    | Some (HeapInd (i, 1l)) -> G.i (LocalGet (nr i))
    | Some (HeapStatic _) -> assert false (* we never do this on the toplevel *)
    | _  -> field_box env (get_val_vanilla env ae var)

end (* Var *)

(* This comes late because it also deals with messages *)
module FuncDec = struct
  let bind_args env ae0 first_arg :
        (VarEnv.NameEnv.key, Type.typ) annotated_phrase list -> VarEnv.t * G.t =
    let rec go ix ae dw = function
    | [] -> ae, dw
    | {it; at; note}::args ->
      let ae' = VarEnv.add_local_local env ae it (Int32.of_int ix) in
      let dw' = G.(dw_tag_no_children (Formal_parameter (it, at.left, note, ix))) in
      go (ix + 1) ae' (dw ^^ dw') args in
    go first_arg ae0 G.nop

  (* Create a WebAssembly func from a pattern (for the argument) and the body.
   Parameter `captured` should contain the, well, captured local variables that
   the function will find in the closure. *)
  let compile_local_function outer_env outer_ae restore_env name args mk_body ret_tys at =
    let arg_names = List.map (fun a -> a.it, I32Type) args in
    let return_arity = List.length ret_tys in
    let retty = Lib.List.make return_arity I32Type in
    let ae0 = VarEnv.mk_fun_ae outer_ae in
    Func.of_body outer_env (["clos", I32Type] @ arg_names) retty (fun env -> G.with_region at (
      let get_closure = G.i (LocalGet (nr 0l)) in

<<<<<<< HEAD
      let (ae1 (* DW TODO *)), closure_code = restore_env env ae0 get_closure in
=======
      let ae1, closure_codeW = restore_env env ae0 get_closure in
>>>>>>> c0b4ade2

      (* Add nested DWARF *)
      (* prereq has side effects (i.e. creating DW types) that must happen before generating
         DWARF for the formal parameters, so we have to strictly evaluate *)
      let prereq_types = G.(effects (concat_map (fun arg -> dw_tag_no_children (Type arg.note)) args)) in

<<<<<<< HEAD
      (* Add arguments to the environment (shifted by 1) *)
      let ae2, dw_args = bind_args env ae1 1 args in
      prereq_types ^^
      G.(dw_tag (Subprogram (name, at.left)))
        (dw_args ^^
         closure_code ^^
         mk_body env ae2)
=======
      closure_codeW (mk_body env ae2)
>>>>>>> c0b4ade2
    ))

  let message_start env sort = match sort with
      | Type.Shared Type.Write ->
        Lifecycle.trans env Lifecycle.InUpdate
      | Type.Shared Type.Query ->
        Lifecycle.trans env Lifecycle.InQuery
      | _ -> assert false

  let message_cleanup env sort = match sort with
      | Type.Shared Type.Write ->
        G.i (Call (nr (E.built_in env "collect"))) ^^
        Lifecycle.trans env Lifecycle.Idle
      | Type.Shared Type.Query ->
        Lifecycle.trans env Lifecycle.PostQuery
      | _ -> assert false

  let compile_const_message outer_env outer_ae sort control name args mk_body ret_tys at : E.func_with_names =
    let ae0 = VarEnv.mk_fun_ae outer_ae in
    Func.of_body outer_env [] [] (fun env -> G.with_region at (
      message_start env sort ^^
      (* reply early for a oneway *)
      (if control = Type.Returns
       then
         Tuple.compile_unit ^^
         Serialization.serialize env [] ^^
         Dfinity.reply_with_data env
       else G.nop) ^^
      (* Deserialize argument and add params to the environment *)
      let arg_names = List.map (fun a -> a.it) args in
      let arg_tys = List.map (fun a -> a.note) args in
      let (ae1, setters) = VarEnv.add_argument_locals env ae0 arg_names in
      Serialization.deserialize env arg_tys ^^
      G.concat (List.rev setters) ^^
      mk_body env ae1 ^^
      message_cleanup env sort
    ))

  (* Compile a closed function declaration (captures no local variables) *)
  let closed pre_env sort control name args mk_body ret_tys at =
    let (fi, fill) = E.reserve_fun pre_env name in
    if Type.is_shared_sort sort
    then begin
      ( Const.t_of_v (Const.Message fi), fun env ae ->
        fill (compile_const_message env ae sort control name args mk_body ret_tys at)
      )
    end else begin
      assert (control = Type.Returns);
      ( Const.t_of_v (Const.Fun fi), fun env ae ->
<<<<<<< HEAD
        let restore_no_env _env ae _ = (ae, G.nop) in
        fill (compile_local_function env ae restore_no_env name args mk_body ret_tys at)
=======
        let restore_no_env _env ae _ = ae, unmodified in
        fill (compile_local_function env ae restore_no_env args mk_body ret_tys at)
>>>>>>> c0b4ade2
      )
    end

  (* Compile a closure declaration (captures local variables) *)
  let closure env ae sort control name captured args mk_body ret_tys at =
      let is_local = (*Printf.printf "CLOSURE name: %s\n" name;*)sort = Type.Local in

      let set_clos, get_clos = new_local env (name ^ "_clos") in

      let len = Wasm.I32.of_int_u (List.length captured) in
      let store_env, restore_env =
        let rec go i = function
          | [] -> (G.nop, fun _env ae1 _ -> ae1, unmodified)
          | (v::vs) ->
              let store_rest, restore_rest = go (i + 1) vs in
              let store_this, restore_this = Var.capture env ae v in
              let store_env =
                get_clos ^^
                store_this ^^
                Closure.store_data (Wasm.I32.of_int_u i) ^^
                store_rest in
              let restore_env env ae1 get_env =
                let ae2, codeW = restore_this env ae1 in
                let ae3, code_restW = restore_rest env ae2 get_env in
                (ae3,
                 fun body ->
                 get_env ^^
                 Closure.load_data (Wasm.I32.of_int_u i) ^^
                 codeW (code_restW body)
                )
              in store_env, restore_env in
        go 0 captured in

      let f =
        if is_local
        then compile_local_function env ae restore_env name args mk_body ret_tys at
        else assert false (* no first class shared functions yet *) in

      let fi = E.add_fun env name f in

      let code =
        (* Allocate a heap object for the closure *)
        Heap.alloc env (Int32.add Closure.header_size len) ^^
        set_clos ^^

        (* Store the tag *)
        get_clos ^^
        Tagged.(store Closure) ^^

        (* Store the function pointer number: *)
        get_clos ^^
        compile_unboxed_const (E.add_fun_ptr env fi) ^^
        Heap.store_field Closure.funptr_field ^^

        (* Store the length *)
        get_clos ^^
        compile_unboxed_const len ^^
        Heap.store_field Closure.len_field ^^

        (* Store all captured values *)
        store_env
      in

      if is_local
      then
        SR.Vanilla,
        code ^^
        get_clos
      else assert false (* no first class shared functions *)

  let lit env ae name sort control free_vars args mk_body ret_tys at =
    let captured = List.filter (VarEnv.needs_capture ae) free_vars in

    if ae.VarEnv.lvl = VarEnv.TopLvl then assert (captured = []);

    if captured = []
    then
      let (ct, fill) = closed env sort control name args mk_body ret_tys at in
      fill env ae;
      (SR.Const ct, G.nop)
    else closure env ae sort control name captured args mk_body ret_tys at

  (* Returns the index of a saved closure *)
  let async_body env ae ts free_vars mk_body at =
    (* We compile this as a local, returning function, so set return type to [] *)
    let sr, code = lit env ae "anon_async" Type.Local Type.Returns free_vars [] mk_body [] at in
    code ^^
    StackRep.adjust env sr SR.Vanilla ^^
    ClosureTable.remember env

  (* Takes the reply and reject callbacks, tuples them up,
     add them to the closure table, and returns the two callbacks expected by
     call_simple.

     The tupling is necessary because we want to free _both_ closures when
     one is called.

     The reply callback function exists once per type (it has to do
     serialization); the reject callback function is unique.
  *)

  let closures_to_reply_reject_callbacks env ts =
    let reply_name = "@callback<" ^ Typ_hash.typ_hash (Type.Tup ts) ^ ">" in
    Func.define_built_in env reply_name ["env", I32Type] [] (fun env ->
        message_start env (Type.Shared Type.Write) ^^
        (* Look up closure *)
        let (set_closure, get_closure) = new_local env "closure" in
        G.i (LocalGet (nr 0l)) ^^
        ClosureTable.recall env ^^
        Arr.load_field 0l ^^ (* get the reply closure *)
        set_closure ^^
        get_closure ^^

        (* Deserialize arguments  *)
        Serialization.deserialize env ts ^^

        get_closure ^^
        Closure.call_closure env (List.length ts) 0 ^^

        message_cleanup env (Type.Shared Type.Write)
      );

    let reject_name = "@reject_callback" in
    Func.define_built_in env reject_name ["env", I32Type] [] (fun env ->
        message_start env (Type.Shared Type.Write) ^^
        (* Look up closure *)
        let (set_closure, get_closure) = new_local env "closure" in
        G.i (LocalGet (nr 0l)) ^^
        ClosureTable.recall env ^^
        Arr.load_field 1l ^^ (* get the reject closure *)
        set_closure ^^
        get_closure ^^

        (* Synthesize value of type `Text`, the error message
           (The error code is fetched via a prim)
        *)
        Dfinity.error_value env ^^

        get_closure ^^
        Closure.call_closure env 1 0 ^^

        message_cleanup env (Type.Shared Type.Write)
      );

    (* The upper half of this function must not depend on the get_k and get_r
       parameters, so hide them from above (cute trick) *)
    fun get_k get_r ->
      let (set_cb_index, get_cb_index) = new_local env "cb_index" in
      (* store the tuple away *)
      Arr.lit env [get_k; get_r] ^^
      ClosureTable.remember env ^^
      set_cb_index ^^

      (* return arguments for the ic.call *)
      compile_unboxed_const (E.add_fun_ptr env (E.built_in env reply_name)) ^^
      get_cb_index ^^
      compile_unboxed_const (E.add_fun_ptr env (E.built_in env reject_name)) ^^
      get_cb_index

  let ignoring_callback env =
    let name = "@ignore_callback" in
    Func.define_built_in env name ["env", I32Type] [] (fun env -> G.nop);
    compile_unboxed_const (E.add_fun_ptr env (E.built_in env name))

  let ic_call env ts1 ts2 get_meth_pair get_arg get_k get_r =
    match E.mode env with
    | Flags.ICMode | Flags.RefMode ->

      (* The callee *)
      get_meth_pair ^^ Arr.load_field 0l ^^ Blob.as_ptr_len env ^^
      (* The method name *)
      get_meth_pair ^^ Arr.load_field 1l ^^ Blob.as_ptr_len env ^^
      (* The reply and reject callback *)
      closures_to_reply_reject_callbacks env ts2 get_k get_r ^^
      (* the data *)
      get_arg ^^ Serialization.serialize env ts1 ^^
      (* done! *)
      Dfinity.system_call env "ic0" "call_simple" ^^
      (* Check error code *)
      G.i (Test (Wasm.Values.I32 I32Op.Eqz)) ^^
      E.else_trap_with env "could not perform call"
    | _ ->
      E.trap_with env (Printf.sprintf "cannot perform remote call when running locally")

  let ic_call_one_shot env ts get_meth_pair get_arg =
    match E.mode env with
    | Flags.ICMode | Flags.RefMode ->

      (* The callee *)
      get_meth_pair ^^ Arr.load_field 0l ^^ Blob.as_ptr_len env ^^
      (* The method name *)
      get_meth_pair ^^ Arr.load_field 1l ^^ Blob.as_ptr_len env ^^
      (* The reply callback *)
      ignoring_callback env ^^
      compile_unboxed_zero ^^
      (* The reject callback *)
      ignoring_callback env ^^
      compile_unboxed_zero ^^
      (* the data *)
      get_arg ^^ Serialization.serialize env ts ^^
      (* done! *)
      Dfinity.system_call env "ic0" "call_simple" ^^
      (* This is a one-shot function: Ignore error code *)
      G.i Drop
    | _ -> assert false

  let export_async_method env =
    let name = Dfinity.async_method_name in
    begin match E.mode env with
    | Flags.ICMode | Flags.RefMode ->
      Func.define_built_in env name [] [] (fun env ->
        let (set_closure, get_closure) = new_local env "closure" in

        message_start env (Type.Shared Type.Write) ^^

        (* Check that we are calling this *)
        Dfinity.assert_caller_self env ^^

        (* Deserialize and look up closure argument *)
        Serialization.deserialize env Type.[Prim Word32] ^^
        BoxedSmallWord.unbox env ^^
        ClosureTable.recall env ^^
        set_closure ^^ get_closure ^^ get_closure ^^
        Closure.call_closure env 0 0 ^^
        message_cleanup env (Type.Shared Type.Write)
      );

      let fi = E.built_in env name in
      E.add_export env (nr {
        name = Wasm.Utf8.decode ("canister_update " ^ name);
        edesc = nr (FuncExport (nr fi))
      })
    | _ -> ()
    end

end (* FuncDec *)


module PatCode = struct
  (* Pattern failure code on demand.

  Patterns in general can fail, so we want a block around them with a
  jump-label for the fail case. But many patterns cannot fail, in particular
  function arguments that are simple variables. In these cases, we do not want
  to create the block and the (unused) jump label. So we first generate the
  code, either as plain code (CannotFail) or as code with hole for code to fun
  in case of failure (CanFail).
  *)

  type patternCode =
    | CannotFail of G.t
    | CanFail of (G.t -> G.t)

  let (^^^) : patternCode -> patternCode -> patternCode = function
    | CannotFail is1 ->
      begin function
      | CannotFail is2 -> CannotFail (is1 ^^ is2)
      | CanFail is2 -> CanFail (fun k -> is1 ^^ is2 k)
      end
    | CanFail is1 ->
      begin function
      | CannotFail is2 -> CanFail (fun k ->  is1 k ^^ is2)
      | CanFail is2 -> CanFail (fun k -> is1 k ^^ is2 k)
      end

  let with_fail (fail_code : G.t) : patternCode -> G.t = function
    | CannotFail is -> is
    | CanFail is -> is fail_code

  let orElse : patternCode -> patternCode -> patternCode = function
    | CannotFail is1 -> fun _ -> CannotFail is1
    | CanFail is1 -> function
      | CanFail is2 -> CanFail (fun fail_code ->
          let inner_fail = G.new_depth_label () in
          let inner_fail_code = Bool.lit false ^^ G.branch_to_ inner_fail in
          G.labeled_block_ [I32Type] inner_fail (is1 inner_fail_code ^^ Bool.lit true) ^^
          G.if_ [] G.nop (is2 fail_code)
        )
      | CannotFail is2 -> CannotFail (
          let inner_fail = G.new_depth_label () in
          let inner_fail_code = Bool.lit false ^^ G.branch_to_ inner_fail in
          G.labeled_block_ [I32Type] inner_fail (is1 inner_fail_code ^^ Bool.lit true) ^^
          G.if_ [] G.nop is2
        )

  let orTrap env = with_fail (E.trap_with env "pattern failed")

  let with_region at = function
    | CannotFail is -> CannotFail (G.with_region at is)
    | CanFail is -> CanFail (fun k -> G.with_region at (is k))

end (* PatCode *)
open PatCode

(* All the code above is independent of the IR *)
open Ir

module AllocHow = struct
  (*
  When compiling a (recursive) block, we need to do a dependency analysis, to
  find out how the things are allocated. The options are:
  - const:  completely known, constant, not stored anywhere (think static function)
            (no need to mention in a closure)
  - local:  only needed locally, stored in a Wasm local, immutable
            (can be copied into a closure by value)
  - local mutable: only needed locally, stored in a Wasm local, mutable
            (cannot be copied into a closure)
  - heap allocated: stored on the dynamic heap, address in Wasm local
            (can be copied into a closure by reference)
  - static heap: stored on the static heap, address known statically
            (no need to mention in a closure)

  The goal is to avoid dynamic allocation where possible (and use locals), and
  to avoid turning function references into closures.

  The rules are:
  - functions are const, unless they capture something that is not a const
    function or a static heap allocation.
    in particular, top-level functions are always const
  - everything that is captured on the top-level needs to be statically
    heap-allocated
  - everything that is captured before it is defined, or is captured and mutable
    needs to be dynamically heap-allocated
  - the rest can be local
  *)

  module M = Freevars.M
  module S = Freevars.S

  (*
  We represent this as a lattice as follows:
  *)
  type how = Const | LocalImmut | LocalMut | StoreHeap | StoreStatic
  type allocHow = how M.t

  let disjoint_union : allocHow -> allocHow -> allocHow =
    M.union (fun v _ _ -> fatal "AllocHow.disjoint_union: %s" v)

  let join : allocHow -> allocHow -> allocHow =
    M.union (fun _ x y -> Some (match x, y with
      | StoreStatic, StoreHeap | StoreHeap, StoreStatic
      ->  fatal "AllocHow.join: cannot join StoreStatic and StoreHeap"

      | _, StoreHeap   | StoreHeap,   _ -> StoreHeap
      | _, StoreStatic | StoreStatic, _ -> StoreStatic
      | _, LocalMut    | LocalMut,    _ -> LocalMut
      | _, LocalImmut  | LocalImmut,  _ -> LocalImmut

      | Const, Const -> Const
    ))
  let joins = List.fold_left join M.empty

  let map_of_set = Freevars.map_of_set
  let set_of_map = Freevars.set_of_map

  (* Various filters used in the set operations below *)
  let is_local_mut _ = function
    | LocalMut -> true
    | _ -> false

  let is_local _ = function
    | LocalImmut -> true
    | LocalMut -> true
    | _ -> false

  let how_captured lvl how seen captured =
    (* What to do so that we can capture something?
       * For local blocks, put on the dynamic heap:
         - mutable things
         - not yet defined things
       * For top-level blocks, put on the static heap:
         - everything that is non-static (i.e. still in locals)
    *)
    match lvl with
    | VarEnv.NotTopLvl ->
      map_of_set StoreHeap (S.union
        (S.inter (set_of_map (M.filter is_local_mut how)) captured)
        (S.inter (set_of_map (M.filter is_local how)) (S.diff captured seen))
      )
    | VarEnv.TopLvl ->
      map_of_set StoreStatic
        (S.inter (set_of_map (M.filter is_local how)) captured)

  let dec lvl how_outer (seen, how0) dec =
    let how_all = disjoint_union how_outer how0 in

    let (f,d) = Freevars.dec dec in
    let captured = S.inter (set_of_map how0) (Freevars.captured_vars f) in

    (* Which allocation is required for the things defined here? *)
    let how1 = match dec.it with
      (* Mutable variables are, well, mutable *)
      | VarD _ ->
      M.map (fun _t -> LocalMut) d

      (* Constant expressions (trusting static_vals.ml) *)
      | LetD (_, e) when e.note.Note.const ->
      M.map (fun _t -> (Const : how)) d

      (* Everything else needs at least a local *)
      | _ ->
      M.map (fun _t -> LocalImmut) d in

    (* Which allocation does this require for its captured things? *)
    let how2 = how_captured lvl how_all seen captured in

    let how = joins [how0; how1; how2] in
    let seen' = S.union seen (set_of_map d)
    in (seen', how)

  (* find the allocHow for the variables currently in scope *)
  (* we assume things are mutable, as we do not know better here *)
  let how_of_ae ae : allocHow = M.map (fun l ->
    match l with
    | VarEnv.Const _ -> (Const : how)
    | VarEnv.HeapStatic _ -> StoreStatic
    | VarEnv.HeapInd _ -> StoreHeap
    | VarEnv.Local _ -> LocalMut (* conservatively assume immutable *)
    | VarEnv.PublicMethod _ -> LocalMut
    ) ae.VarEnv.vars

  let decs (ae : VarEnv.t) decs captured_in_body : allocHow =
    let lvl = ae.VarEnv.lvl in
    let how_outer = how_of_ae ae in
    let defined_here = snd (Freevars.decs decs) in (* TODO: implement gather_decs more directly *)
    let how_outer = Freevars.diff how_outer defined_here in (* shadowing *)
    let how0 = M.map (fun _t -> (Const : how)) defined_here in
    let captured = S.inter (set_of_map defined_here) captured_in_body in
    let rec go how =
      let seen, how1 = List.fold_left (dec lvl how_outer) (S.empty, how) decs in
      assert (S.equal seen (set_of_map defined_here));
      let how2 = how_captured lvl how1 seen captured in
      let how' = join how1 how2 in
      if M.equal (=) how how' then how' else go how' in
    go how0

  (* Functions to extend the environment (and possibly allocate memory)
     based on how we want to store them. *)
  let add_local env ae how name typ : VarEnv.t * G.t * G.t =
    match M.find name how with
    | (Const : how) -> G.(ae, nop, nop)
    | LocalImmut | LocalMut ->
      let ae1, ix = VarEnv.add_direct_local env ae name in
      G.(ae1, nop,
         dw_tag_no_children (Variable (name, Source.no_pos(*FIXME*), typ, Int32.to_int ix(*FIXME: Constant?*))))
    | StoreHeap ->
      let ae1, i = VarEnv.add_local_with_offset env ae name 1l in
      let alloc_code =
        Tagged.obj env Tagged.MutBox [ compile_unboxed_zero ] ^^
        G.i (LocalSet (nr i)) in
      (ae1, alloc_code, G.nop(*FIXME*))
    | StoreStatic ->
      let tag = bytes_of_int32 (Tagged.int_of_tag Tagged.MutBox) in
      let zero = bytes_of_int32 0l in
      let ptr = E.add_mutable_static_bytes env (tag ^ zero) in
      E.add_static_root env ptr;
      let ae1 = VarEnv.add_local_heap_static ae name ptr in
      G.(ae1, nop, nop(*FIXME:indirection?*))

end (* AllocHow *)

(* The actual compiler code that looks at the AST *)

let nat64_to_int64 n =
  let open Big_int in
  let twoRaised63 = power_int_positive_int 2 63 in
  let q, r = quomod_big_int (Value.Nat64.to_big_int n) twoRaised63 in
  if sign_big_int q = 0 then r else sub_big_int r twoRaised63

let const_lit_of_lit : Ir.lit -> Const.lit = function
  (* Booleans are directly in Vanilla representation *)
  | BoolLit false -> Const.Vanilla (Bool.vanilla_lit false)
  | BoolLit true  -> Const.Vanilla (Bool.vanilla_lit true)
  | IntLit n
  | NatLit n      -> Const.BigInt n
  | Word8Lit n    -> Const.Vanilla (Value.Word8.to_bits n) (* already Msb-aligned *)
  | Word16Lit n   -> Const.Vanilla (Value.Word16.to_bits n)
  | Word32Lit n   -> Const.Word32 n
  | Word64Lit n   -> Const.Word64 n
  | Int8Lit n     -> Const.Vanilla (UnboxedSmallWord.vanilla_lit Type.Int8 (Value.Int_8.to_int n))
  | Nat8Lit n     -> Const.Vanilla (UnboxedSmallWord.vanilla_lit Type.Nat8 (Value.Nat8.to_int n))
  | Int16Lit n    -> Const.Vanilla (UnboxedSmallWord.vanilla_lit Type.Int16 (Value.Int_16.to_int n))
  | Nat16Lit n    -> Const.Vanilla (UnboxedSmallWord.vanilla_lit Type.Nat16 (Value.Nat16.to_int n))
  | Int32Lit n    -> Const.Word32 (Int32.of_int (Value.Int_32.to_int n))
  | Nat32Lit n    -> Const.Word32 (Int32.of_int (Value.Nat32.to_int n))
  | Int64Lit n    -> Const.Word64 (Big_int.int64_of_big_int (Value.Int_64.to_big_int n))
  | Nat64Lit n    -> Const.Word64 (Big_int.int64_of_big_int (nat64_to_int64 n))
  | CharLit c     -> Const.Vanilla Int32.(shift_left (of_int c) 8)
  | NullLit       -> Const.Vanilla Opt.null_vanilla_lit
  | TextLit t
  | BlobLit t     -> Const.Blob t
  | FloatLit f    -> Const.Float64 f

let const_of_lit lit =
  Const.t_of_v (Const.Lit (const_lit_of_lit lit))

let compile_lit env lit =
  SR.Const (const_of_lit lit), G.nop

let compile_lit_as env sr_out lit =
  let sr_in, code = compile_lit env lit in
  code ^^ StackRep.adjust env sr_in sr_out

let prim_of_typ ty = match Type.normalize ty with
  | Type.Prim ty -> ty
  | _ -> assert false

(* helper, traps with message *)
let then_arithmetic_overflow env =
  E.then_trap_with env "arithmetic overflow"

(* The first returned StackRep is for the arguments (expected), the second for the results (produced) *)
let compile_unop env t op =
  let open Operator in
  match op, t with
  | _, Type.Non ->
    SR.Vanilla, SR.Unreachable, G.i Unreachable
  | NegOp, Type.(Prim Int) ->
    SR.Vanilla, SR.Vanilla,
    BigNum.compile_neg env
  | NegOp, Type.(Prim Word64) ->
    SR.UnboxedWord64, SR.UnboxedWord64,
    Func.share_code1 env "neg" ("n", I64Type) [I64Type] (fun env get_n ->
      compile_const_64 0L ^^
      get_n ^^
      G.i (Binary (Wasm.Values.I64 I64Op.Sub))
    )
  | NegOp, Type.(Prim Int64) ->
      SR.UnboxedWord64, SR.UnboxedWord64,
      Func.share_code1 env "neg_trap" ("n", I64Type) [I64Type] (fun env get_n ->
        get_n ^^
        compile_eq64_const 0x8000000000000000L ^^
        then_arithmetic_overflow env ^^
        compile_const_64 0L ^^
        get_n ^^
        G.i (Binary (Wasm.Values.I64 I64Op.Sub))
      )
  | NegOp, Type.(Prim (Word8 | Word16 | Word32)) ->
    StackRep.of_type t, StackRep.of_type t,
    Func.share_code1 env "neg32" ("n", I32Type) [I32Type] (fun env get_n ->
      compile_unboxed_zero ^^
      get_n ^^
      G.i (Binary (Wasm.Values.I32 I32Op.Sub))
    )
  | NegOp, Type.(Prim (Int8 | Int16 | Int32)) ->
    StackRep.of_type t, StackRep.of_type t,
    Func.share_code1 env "neg32_trap" ("n", I32Type) [I32Type] (fun env get_n ->
      get_n ^^
      compile_eq_const 0x80000000l ^^
      then_arithmetic_overflow env ^^
      compile_unboxed_zero ^^
      get_n ^^
      G.i (Binary (Wasm.Values.I32 I32Op.Sub))
    )
  | NegOp, Type.(Prim Float) ->
    SR.UnboxedFloat64, SR.UnboxedFloat64,
    let (set_f, get_f) = new_float_local env "f" in
    set_f ^^ Float.compile_unboxed_zero ^^ get_f ^^ G.i (Binary (Wasm.Values.F64 F64Op.Sub))
  | NotOp, Type.(Prim Word64) ->
     SR.UnboxedWord64, SR.UnboxedWord64,
     compile_const_64 (-1L) ^^
     G.i (Binary (Wasm.Values.I64 I64Op.Xor))
  | NotOp, Type.(Prim (Word8 | Word16 | Word32 as ty)) ->
     StackRep.of_type t, StackRep.of_type t,
     compile_unboxed_const (UnboxedSmallWord.mask_of_type ty) ^^
     G.i (Binary (Wasm.Values.I32 I32Op.Xor))
  | _ ->
    todo "compile_unop" (Arrange_ops.unop op)
      (SR.Vanilla, SR.Unreachable, E.trap_with env "TODO: compile_unop")

(* Logarithmic helpers for deciding whether we can carry out operations in constant bitwidth *)

(* Compiling Int/Nat64 ops by conversion to/from BigNum. This is currently
   consing a lot, but compact bignums will get back efficiency as soon as
   they are merged. *)

(* helper, traps with message *)
let else_arithmetic_overflow env =
  E.else_trap_with env "arithmetic overflow"

(* helpers to decide if Int64 arithmetic can be carried out on the fast path *)
let additiveInt64_shortcut fast env get_a get_b slow =
  get_a ^^ get_a ^^ compile_shl64_const 1L ^^ G.i (Binary (Wasm.Values.I64 I64Op.Xor)) ^^ compile_shrU64_const 63L ^^
  get_b ^^ get_b ^^ compile_shl64_const 1L ^^ G.i (Binary (Wasm.Values.I64 I64Op.Xor)) ^^ compile_shrU64_const 63L ^^
  G.i (Binary (Wasm.Values.I64 I64Op.Or)) ^^
  G.i (Test (Wasm.Values.I64 I64Op.Eqz)) ^^
  G.if_ [I64Type]
    (get_a ^^ get_b ^^ fast)
    slow

let mulInt64_shortcut fast env get_a get_b slow =
  get_a ^^ get_a ^^ compile_shl64_const 1L ^^ G.i (Binary (Wasm.Values.I64 I64Op.Xor)) ^^ G.i (Unary (Wasm.Values.I64 I64Op.Clz)) ^^
  get_b ^^ get_b ^^ compile_shl64_const 1L ^^ G.i (Binary (Wasm.Values.I64 I64Op.Xor)) ^^ G.i (Unary (Wasm.Values.I64 I64Op.Clz)) ^^
  G.i (Binary (Wasm.Values.I64 I64Op.Add)) ^^
  compile_const_64 65L ^^ G.i (Compare (Wasm.Values.I64 I64Op.GeU)) ^^
  G.if_ [I64Type]
    (get_a ^^ get_b ^^ fast)
    slow

let powInt64_shortcut fast env get_a get_b slow =
  get_b ^^ G.i (Test (Wasm.Values.I64 I64Op.Eqz)) ^^
  G.if_ [I64Type]
    (compile_const_64 1L) (* ^0 *)
    begin (* ^(1+n) *)
      get_a ^^ compile_const_64 (-1L) ^^ G.i (Compare (Wasm.Values.I64 I64Op.Eq)) ^^
      G.if_ [I64Type]
        begin (* -1 ** (1+exp) == if even (1+exp) then 1 else -1 *)
          get_b ^^ compile_const_64 1L ^^
          G.i (Binary (Wasm.Values.I64 I64Op.And)) ^^ G.i (Test (Wasm.Values.I64 I64Op.Eqz)) ^^
          G.if_ [I64Type]
            (compile_const_64 1L)
            get_a
        end
        begin
          get_a ^^ compile_shrS64_const 1L ^^
          G.i (Test (Wasm.Values.I64 I64Op.Eqz)) ^^
          G.if_ [I64Type]
            get_a (* {0,1}^(1+n) *)
            begin
              get_b ^^ compile_const_64 64L ^^
              G.i (Compare (Wasm.Values.I64 I64Op.GeU)) ^^ then_arithmetic_overflow env ^^
              get_a ^^ get_a ^^ compile_shl64_const 1L ^^ G.i (Binary (Wasm.Values.I64 I64Op.Xor)) ^^
              G.i (Unary (Wasm.Values.I64 I64Op.Clz)) ^^ compile_sub64_const 63L ^^
              get_b ^^ G.i (Binary (Wasm.Values.I64 I64Op.Mul)) ^^
              compile_const_64 (-63L) ^^ G.i (Compare (Wasm.Values.I64 I64Op.GeS)) ^^
              G.if_ [I64Type]
                (get_a ^^ get_b ^^ fast)
                slow
            end
        end
    end


(* kernel for Int64 arithmetic, invokes estimator for fast path *)
let compile_Int64_kernel env name op shortcut =
  Func.share_code2 env (UnboxedSmallWord.name_of_type Type.Int64 name)
    (("a", I64Type), ("b", I64Type)) [I64Type]
    BigNum.(fun env get_a get_b ->
    shortcut
      env
      get_a
      get_b
      begin
        let (set_res, get_res) = new_local env "res" in
        get_a ^^ from_signed_word64 env ^^
        get_b ^^ from_signed_word64 env ^^
        op env ^^
        set_res ^^ get_res ^^
        fits_signed_bits env 64 ^^
        else_arithmetic_overflow env ^^
        get_res ^^ truncate_to_word64 env
      end)


(* helpers to decide if Nat64 arithmetic can be carried out on the fast path *)
let additiveNat64_shortcut fast env get_a get_b slow =
  get_a ^^ compile_shrU64_const 62L ^^
  get_b ^^ compile_shrU64_const 62L ^^
  G.i (Binary (Wasm.Values.I64 I64Op.Or)) ^^
  G.i (Test (Wasm.Values.I64 I64Op.Eqz)) ^^
  G.if_ [I64Type]
    (get_a ^^ get_b ^^ fast)
    slow

let mulNat64_shortcut fast env get_a get_b slow =
  get_a ^^ G.i (Unary (Wasm.Values.I64 I64Op.Clz)) ^^
  get_b ^^ G.i (Unary (Wasm.Values.I64 I64Op.Clz)) ^^
  G.i (Binary (Wasm.Values.I64 I64Op.Add)) ^^
  compile_const_64 64L ^^ G.i (Compare (Wasm.Values.I64 I64Op.GeU)) ^^
  G.if_ [I64Type]
    (get_a ^^ get_b ^^ fast)
    slow

let powNat64_shortcut fast env get_a get_b slow =
  get_b ^^ G.i (Test (Wasm.Values.I64 I64Op.Eqz)) ^^
  G.if_ [I64Type]
    (compile_const_64 1L) (* ^0 *)
    begin (* ^(1+n) *)
      get_a ^^ compile_shrU64_const 1L ^^
      G.i (Test (Wasm.Values.I64 I64Op.Eqz)) ^^
      G.if_ [I64Type]
        get_a (* {0,1}^(1+n) *)
        begin
          get_b ^^ compile_const_64 64L ^^ G.i (Compare (Wasm.Values.I64 I64Op.GeU)) ^^ then_arithmetic_overflow env ^^
          get_a ^^ G.i (Unary (Wasm.Values.I64 I64Op.Clz)) ^^ compile_sub64_const 64L ^^
          get_b ^^ G.i (Binary (Wasm.Values.I64 I64Op.Mul)) ^^ compile_const_64 (-64L) ^^ G.i (Compare (Wasm.Values.I64 I64Op.GeS)) ^^
          G.if_ [I64Type]
            (get_a ^^ get_b ^^ fast)
            slow
        end
    end


(* kernel for Nat64 arithmetic, invokes estimator for fast path *)
let compile_Nat64_kernel env name op shortcut =
  Func.share_code2 env (UnboxedSmallWord.name_of_type Type.Nat64 name)
    (("a", I64Type), ("b", I64Type)) [I64Type]
    BigNum.(fun env get_a get_b ->
    shortcut
      env
      get_a
      get_b
      begin
        let (set_res, get_res) = new_local env "res" in
        get_a ^^ from_word64 env ^^
        get_b ^^ from_word64 env ^^
        op env ^^
        set_res ^^ get_res ^^
        fits_unsigned_bits env 64 ^^
        else_arithmetic_overflow env ^^
        get_res ^^ truncate_to_word64 env
      end)


(* Compiling Int/Nat32 ops by conversion to/from i64. *)

(* helper, expects i64 on stack *)
let enforce_32_unsigned_bits env =
  compile_bitand64_const 0xFFFFFFFF00000000L ^^
  G.i (Test (Wasm.Values.I64 I64Op.Eqz)) ^^
  else_arithmetic_overflow env

(* helper, expects two identical i64s on stack *)
let enforce_32_signed_bits env =
  compile_shl64_const 1L ^^
  G.i (Binary (Wasm.Values.I64 I64Op.Xor)) ^^
  enforce_32_unsigned_bits env

let compile_Int32_kernel env name op =
     Func.share_code2 env (UnboxedSmallWord.name_of_type Type.Int32 name)
       (("a", I32Type), ("b", I32Type)) [I32Type]
       (fun env get_a get_b ->
         let (set_res, get_res) = new_local64 env "res" in
         get_a ^^ G.i (Convert (Wasm.Values.I64 I64Op.ExtendSI32)) ^^
         get_b ^^ G.i (Convert (Wasm.Values.I64 I64Op.ExtendSI32)) ^^
         G.i (Binary (Wasm.Values.I64 op)) ^^
         set_res ^^ get_res ^^ get_res ^^
         enforce_32_signed_bits env ^^
         get_res ^^ G.i (Convert (Wasm.Values.I32 I32Op.WrapI64)))

let compile_Nat32_kernel env name op =
     Func.share_code2 env (UnboxedSmallWord.name_of_type Type.Nat32 name)
       (("a", I32Type), ("b", I32Type)) [I32Type]
       (fun env get_a get_b ->
         let (set_res, get_res) = new_local64 env "res" in
         get_a ^^ G.i (Convert (Wasm.Values.I64 I64Op.ExtendUI32)) ^^
         get_b ^^ G.i (Convert (Wasm.Values.I64 I64Op.ExtendUI32)) ^^
         G.i (Binary (Wasm.Values.I64 op)) ^^
         set_res ^^ get_res ^^
         enforce_32_unsigned_bits env ^^
         get_res ^^ G.i (Convert (Wasm.Values.I32 I32Op.WrapI64)))

(* Customisable kernels for 8/16bit arithmetic via 32 bits. *)

(* helper, expects i32 on stack *)
let enforce_unsigned_bits env n =
  compile_bitand_const Int32.(shift_left minus_one n) ^^
  then_arithmetic_overflow env

let enforce_16_unsigned_bits env = enforce_unsigned_bits env 16

(* helper, expects two identical i32s on stack *)
let enforce_signed_bits env n =
  compile_shl_const 1l ^^ G.i (Binary (Wasm.Values.I32 I32Op.Xor)) ^^
  enforce_unsigned_bits env n

let enforce_16_signed_bits env = enforce_signed_bits env 16

let compile_smallInt_kernel' env ty name op =
  Func.share_code2 env (UnboxedSmallWord.name_of_type ty name)
    (("a", I32Type), ("b", I32Type)) [I32Type]
    (fun env get_a get_b ->
      let (set_res, get_res) = new_local env "res" in
      get_a ^^ compile_shrS_const 16l ^^
      get_b ^^ compile_shrS_const 16l ^^
      op ^^
      set_res ^^ get_res ^^ get_res ^^
      enforce_16_signed_bits env ^^
      get_res ^^ compile_shl_const 16l)

let compile_smallInt_kernel env ty name op =
  compile_smallInt_kernel' env ty name (G.i (Binary (Wasm.Values.I32 op)))

let compile_smallNat_kernel' env ty name op =
  Func.share_code2 env (UnboxedSmallWord.name_of_type ty name)
    (("a", I32Type), ("b", I32Type)) [I32Type]
    (fun env get_a get_b ->
      let (set_res, get_res) = new_local env "res" in
      get_a ^^ compile_shrU_const 16l ^^
      get_b ^^ compile_shrU_const 16l ^^
      op ^^
      set_res ^^ get_res ^^
      enforce_16_unsigned_bits env ^^
      get_res ^^ compile_shl_const 16l)

let compile_smallNat_kernel env ty name op =
  compile_smallNat_kernel' env ty name (G.i (Binary (Wasm.Values.I32 op)))

(* The first returned StackRep is for the arguments (expected), the second for the results (produced) *)
let compile_binop env t op =
  if t = Type.Non then SR.Vanilla, SR.Unreachable, G.i Unreachable else
  StackRep.of_type t,
  StackRep.of_type t,
  Operator.(match t, op with
  | Type.(Prim (Nat | Int)),                  AddOp -> BigNum.compile_add env
  | Type.(Prim Word64),                       AddOp -> G.i (Binary (Wasm.Values.I64 I64Op.Add))
  | Type.(Prim Int64),                        AddOp ->
    compile_Int64_kernel env "add" BigNum.compile_add
      (additiveInt64_shortcut (G.i (Binary (Wasm.Values.I64 I64Op.Add))))
  | Type.(Prim Nat64),                        AddOp ->
    compile_Nat64_kernel env "add" BigNum.compile_add
      (additiveNat64_shortcut (G.i (Binary (Wasm.Values.I64 I64Op.Add))))
  | Type.(Prim Nat),                          SubOp -> BigNum.compile_unsigned_sub env
  | Type.(Prim Int),                          SubOp -> BigNum.compile_signed_sub env
  | Type.(Prim (Nat | Int)),                  MulOp -> BigNum.compile_mul env
  | Type.(Prim Word64),                       MulOp -> G.i (Binary (Wasm.Values.I64 I64Op.Mul))
  | Type.(Prim Int64),                        MulOp ->
    compile_Int64_kernel env "mul" BigNum.compile_mul
      (mulInt64_shortcut (G.i (Binary (Wasm.Values.I64 I64Op.Mul))))
  | Type.(Prim Nat64),                        MulOp ->
    compile_Nat64_kernel env "mul" BigNum.compile_mul
      (mulNat64_shortcut (G.i (Binary (Wasm.Values.I64 I64Op.Mul))))
  | Type.(Prim (Nat64|Word64)),               DivOp -> G.i (Binary (Wasm.Values.I64 I64Op.DivU))
  | Type.(Prim (Nat64|Word64)),               ModOp -> G.i (Binary (Wasm.Values.I64 I64Op.RemU))
  | Type.(Prim Int64),                        DivOp -> G.i (Binary (Wasm.Values.I64 I64Op.DivS))
  | Type.(Prim Int64),                        ModOp -> G.i (Binary (Wasm.Values.I64 I64Op.RemS))
  | Type.(Prim Nat),                          DivOp -> BigNum.compile_unsigned_div env
  | Type.(Prim Nat),                          ModOp -> BigNum.compile_unsigned_rem env
  | Type.(Prim Word64),                       SubOp -> G.i (Binary (Wasm.Values.I64 I64Op.Sub))
  | Type.(Prim Int64),                        SubOp ->
    compile_Int64_kernel env "sub" BigNum.compile_signed_sub
      (additiveInt64_shortcut (G.i (Binary (Wasm.Values.I64 I64Op.Sub))))
  | Type.(Prim Nat64),                        SubOp ->
    compile_Nat64_kernel env "sub" BigNum.compile_unsigned_sub
      (fun env get_a get_b ->
        additiveNat64_shortcut
          (G.i (Compare (Wasm.Values.I64 I64Op.GeU)) ^^
           else_arithmetic_overflow env ^^
           get_a ^^ get_b ^^ G.i (Binary (Wasm.Values.I64 I64Op.Sub)))
          env get_a get_b)
  | Type.(Prim Int),                          DivOp -> BigNum.compile_signed_div env
  | Type.(Prim Int),                          ModOp -> BigNum.compile_signed_mod env

  | Type.Prim Type.(Word8 | Word16 | Word32), AddOp -> G.i (Binary (Wasm.Values.I32 I32Op.Add))
  | Type.(Prim Int32),                        AddOp -> compile_Int32_kernel env "add" I64Op.Add
  | Type.Prim Type.(Int8 | Int16 as ty),      AddOp -> compile_smallInt_kernel env ty "add" I32Op.Add
  | Type.(Prim Nat32),                        AddOp -> compile_Nat32_kernel env "add" I64Op.Add
  | Type.Prim Type.(Nat8 | Nat16 as ty),      AddOp -> compile_smallNat_kernel env ty "add" I32Op.Add
  | Type.(Prim Float),                        AddOp -> G.i (Binary (Wasm.Values.F64 F64Op.Add))
  | Type.Prim Type.(Word8 | Word16 | Word32), SubOp -> G.i (Binary (Wasm.Values.I32 I32Op.Sub))
  | Type.(Prim Int32),                        SubOp -> compile_Int32_kernel env "sub" I64Op.Sub
  | Type.(Prim (Int8|Int16 as ty)),           SubOp -> compile_smallInt_kernel env ty "sub" I32Op.Sub
  | Type.(Prim Nat32),                        SubOp -> compile_Nat32_kernel env "sub" I64Op.Sub
  | Type.(Prim (Nat8|Nat16 as ty)),           SubOp -> compile_smallNat_kernel env ty "sub" I32Op.Sub
  | Type.(Prim Float),                        SubOp -> G.i (Binary (Wasm.Values.F64 F64Op.Sub))
  | Type.(Prim (Word8|Word16|Word32 as ty)),  MulOp -> UnboxedSmallWord.compile_word_mul env ty
  | Type.(Prim Int32),                        MulOp -> compile_Int32_kernel env "mul" I64Op.Mul
  | Type.(Prim Int16),                        MulOp -> compile_smallInt_kernel env Type.Int16 "mul" I32Op.Mul
  | Type.(Prim Int8),                         MulOp -> compile_smallInt_kernel' env Type.Int8 "mul"
                                                         (compile_shrS_const 8l ^^ G.i (Binary (Wasm.Values.I32 I32Op.Mul)))
  | Type.(Prim Nat32),                        MulOp -> compile_Nat32_kernel env "mul" I64Op.Mul
  | Type.(Prim Nat16),                        MulOp -> compile_smallNat_kernel env Type.Nat16 "mul" I32Op.Mul
  | Type.(Prim Nat8),                         MulOp -> compile_smallNat_kernel' env Type.Nat8 "mul"
                                                         (compile_shrU_const 8l ^^ G.i (Binary (Wasm.Values.I32 I32Op.Mul)))
  | Type.(Prim Float),                        MulOp -> G.i (Binary (Wasm.Values.F64 F64Op.Mul))
  | Type.(Prim (Nat8|Nat16|Nat32|Word8|Word16|Word32 as ty)), DivOp ->
    G.i (Binary (Wasm.Values.I32 I32Op.DivU)) ^^
    UnboxedSmallWord.msb_adjust ty
  | Type.(Prim (Nat8|Nat16|Nat32|Word8|Word16|Word32)), ModOp -> G.i (Binary (Wasm.Values.I32 I32Op.RemU))
  | Type.(Prim Int32),                        DivOp -> G.i (Binary (Wasm.Values.I32 I32Op.DivS))
  | Type.(Prim (Int8|Int16 as ty)),           DivOp ->
    Func.share_code2 env (UnboxedSmallWord.name_of_type ty "div")
      (("a", I32Type), ("b", I32Type)) [I32Type]
      (fun env get_a get_b ->
        let (set_res, get_res) = new_local env "res" in
        get_a ^^ get_b ^^ G.i (Binary (Wasm.Values.I32 I32Op.DivS)) ^^
        UnboxedSmallWord.msb_adjust ty ^^ set_res ^^
        get_a ^^ compile_eq_const 0x80000000l ^^
        G.if_ (StackRep.to_block_type env SR.UnboxedWord32)
          begin
            get_b ^^ UnboxedSmallWord.lsb_adjust ty ^^ compile_eq_const (-1l) ^^
            G.if_ (StackRep.to_block_type env SR.UnboxedWord32)
              (G.i Unreachable)
              get_res
          end
          get_res)
  | Type.(Prim Float),                        DivOp -> G.i (Binary (Wasm.Values.F64 F64Op.Div))
  | Type.(Prim (Int8|Int16|Int32)),           ModOp -> G.i (Binary (Wasm.Values.I32 I32Op.RemS))
  | Type.(Prim (Word8|Word16|Word32 as ty)),  PowOp -> UnboxedSmallWord.compile_word_power env ty
  | Type.(Prim ((Nat8|Nat16) as ty)),         PowOp ->
    Func.share_code2 env (UnboxedSmallWord.name_of_type ty "pow")
      (("n", I32Type), ("exp", I32Type)) [I32Type]
      (fun env get_n get_exp ->
        let (set_res, get_res) = new_local env "res" in
        let bits = UnboxedSmallWord.bits_of_type ty in
        get_exp ^^
        G.if_ [I32Type]
          begin
            get_n ^^ compile_shrU_const Int32.(sub 33l (of_int bits)) ^^
            G.if_ [I32Type]
              begin
                unsigned_dynamics get_n ^^ compile_sub_const (Int32.of_int bits) ^^
                get_exp ^^ UnboxedSmallWord.lsb_adjust ty ^^ G.i (Binary (Wasm.Values.I32 I32Op.Mul)) ^^
                compile_unboxed_const (-30l) ^^
                G.i (Compare (Wasm.Values.I32 I32Op.LtS)) ^^ then_arithmetic_overflow env ^^
                get_n ^^ UnboxedSmallWord.lsb_adjust ty ^^
                get_exp ^^ UnboxedSmallWord.lsb_adjust ty ^^
                UnboxedSmallWord.compile_word_power env Type.Word32 ^^ set_res ^^
                get_res ^^ enforce_unsigned_bits env bits ^^
                get_res ^^ UnboxedSmallWord.msb_adjust ty
              end
              get_n (* n@{0,1} ** (1+exp) == n *)
          end
          (compile_unboxed_const
             Int32.(shift_left one (to_int (UnboxedSmallWord.shift_of_type ty))))) (* x ** 0 == 1 *)
  | Type.(Prim Nat32),                        PowOp ->
    Func.share_code2 env (UnboxedSmallWord.name_of_type Type.Nat32 "pow")
      (("n", I32Type), ("exp", I32Type)) [I32Type]
      (fun env get_n get_exp ->
        let (set_res, get_res) = new_local64 env "res" in
        get_exp ^^
        G.if_ [I32Type]
          begin
            get_n ^^ compile_shrU_const 1l ^^
            G.if_ [I32Type]
              begin
                get_exp ^^ compile_unboxed_const 32l ^^
                G.i (Compare (Wasm.Values.I32 I32Op.GeU)) ^^ then_arithmetic_overflow env ^^
                unsigned_dynamics get_n ^^ compile_sub_const 32l ^^
                get_exp ^^ UnboxedSmallWord.lsb_adjust Type.Nat32 ^^ G.i (Binary (Wasm.Values.I32 I32Op.Mul)) ^^
                compile_unboxed_const (-62l) ^^
                G.i (Compare (Wasm.Values.I32 I32Op.LtS)) ^^ then_arithmetic_overflow env ^^
                get_n ^^ G.i (Convert (Wasm.Values.I64 I64Op.ExtendUI32)) ^^
                get_exp ^^ G.i (Convert (Wasm.Values.I64 I64Op.ExtendUI32)) ^^
                BoxedWord64.compile_unsigned_pow env ^^
                set_res ^^ get_res ^^ enforce_32_unsigned_bits env ^^
                get_res ^^ G.i (Convert (Wasm.Values.I32 I32Op.WrapI64))
              end
              get_n (* n@{0,1} ** (1+exp) == n *)
          end
          compile_unboxed_one) (* x ** 0 == 1 *)
  | Type.(Prim ((Int8|Int16) as ty)),         PowOp ->
    Func.share_code2 env (UnboxedSmallWord.name_of_type ty "pow")
      (("n", I32Type), ("exp", I32Type)) [I32Type]
      (fun env get_n get_exp ->
        let (set_res, get_res) = new_local env "res" in
        let bits = UnboxedSmallWord.bits_of_type ty in
        get_exp ^^ compile_unboxed_zero ^^
        G.i (Compare (Wasm.Values.I32 I32Op.LtS)) ^^ E.then_trap_with env "negative power" ^^
        get_exp ^^
        G.if_ [I32Type]
          begin
            get_n ^^ compile_shrS_const Int32.(sub 33l (of_int bits)) ^^
            G.if_ [I32Type]
              begin
                signed_dynamics get_n ^^ compile_sub_const (Int32.of_int (bits - 1)) ^^
                get_exp ^^ UnboxedSmallWord.lsb_adjust ty ^^ G.i (Binary (Wasm.Values.I32 I32Op.Mul)) ^^
                compile_unboxed_const (-30l) ^^
                G.i (Compare (Wasm.Values.I32 I32Op.LtS)) ^^ then_arithmetic_overflow env ^^
                get_n ^^ UnboxedSmallWord.lsb_adjust ty ^^
                get_exp ^^ UnboxedSmallWord.lsb_adjust ty ^^
                UnboxedSmallWord.compile_word_power env Type.Word32 ^^
                set_res ^^ get_res ^^ get_res ^^ enforce_signed_bits env bits ^^
                get_res ^^ UnboxedSmallWord.msb_adjust ty
              end
              get_n (* n@{0,1} ** (1+exp) == n *)
          end
          (compile_unboxed_const
             Int32.(shift_left one (to_int (UnboxedSmallWord.shift_of_type ty))))) (* x ** 0 == 1 *)
  | Type.(Prim Int32),                        PowOp ->
    Func.share_code2 env (UnboxedSmallWord.name_of_type Type.Int32 "pow")
      (("n", I32Type), ("exp", I32Type)) [I32Type]
      (fun env get_n get_exp ->
        let (set_res, get_res) = new_local64 env "res" in
        get_exp ^^ compile_unboxed_zero ^^
        G.i (Compare (Wasm.Values.I32 I32Op.LtS)) ^^ E.then_trap_with env "negative power" ^^
        get_exp ^^
        G.if_ [I32Type]
          begin
            get_n ^^ compile_unboxed_one ^^ G.i (Compare (Wasm.Values.I32 I32Op.LeS)) ^^
            get_n ^^ compile_unboxed_const (-1l) ^^ G.i (Compare (Wasm.Values.I32 I32Op.GeS)) ^^
            G.i (Binary (Wasm.Values.I32 I32Op.And)) ^^
            G.if_ [I32Type]
              begin
                get_n ^^ compile_unboxed_zero ^^ G.i (Compare (Wasm.Values.I32 I32Op.LtS)) ^^
                G.if_ [I32Type]
                  begin
                    (* -1 ** (1+exp) == if even (1+exp) then 1 else -1 *)
                    get_exp ^^ compile_unboxed_one ^^ G.i (Binary (Wasm.Values.I32 I32Op.And)) ^^
                    G.if_ [I32Type]
                      get_n
                      compile_unboxed_one
                  end
                  get_n (* n@{0,1} ** (1+exp) == n *)
              end
              begin
                get_exp ^^ compile_unboxed_const 32l ^^
                G.i (Compare (Wasm.Values.I32 I32Op.GeU)) ^^ then_arithmetic_overflow env ^^
                signed_dynamics get_n ^^ compile_sub_const 31l ^^
                get_exp ^^ UnboxedSmallWord.lsb_adjust Type.Int32 ^^ G.i (Binary (Wasm.Values.I32 I32Op.Mul)) ^^
                compile_unboxed_const (-62l) ^^
                G.i (Compare (Wasm.Values.I32 I32Op.LtS)) ^^ then_arithmetic_overflow env ^^
                get_n ^^ G.i (Convert (Wasm.Values.I64 I64Op.ExtendSI32)) ^^
                get_exp ^^ G.i (Convert (Wasm.Values.I64 I64Op.ExtendSI32)) ^^
                BoxedWord64.compile_unsigned_pow env ^^
                set_res ^^ get_res ^^ get_res ^^ enforce_32_signed_bits env ^^
                get_res ^^ G.i (Convert (Wasm.Values.I32 I32Op.WrapI64))
              end
          end
          compile_unboxed_one) (* x ** 0 == 1 *)
  | Type.(Prim Int),                          PowOp ->
    let pow = BigNum.compile_unsigned_pow env in
    let (set_n, get_n) = new_local env "n" in
    let (set_exp, get_exp) = new_local env "exp" in
    set_exp ^^ set_n ^^
    get_exp ^^ BigNum.compile_is_negative env ^^
    E.then_trap_with env "negative power" ^^
    get_n ^^ get_exp ^^ pow
  | Type.(Prim Word64),                       PowOp -> BoxedWord64.compile_unsigned_pow env
  | Type.(Prim Int64),                        PowOp ->
    let (set_exp, get_exp) = new_local64 env "exp" in
    set_exp ^^ get_exp ^^
    compile_const_64 0L ^^
    G.i (Compare (Wasm.Values.I64 I64Op.LtS)) ^^
    E.then_trap_with env "negative power" ^^
    get_exp ^^
    compile_Int64_kernel
      env "pow" BigNum.compile_unsigned_pow
      (powInt64_shortcut (BoxedWord64.compile_unsigned_pow env))
  | Type.(Prim Nat64),                        PowOp ->
    compile_Nat64_kernel env "pow"
      BigNum.compile_unsigned_pow
      (powNat64_shortcut (BoxedWord64.compile_unsigned_pow env))
  | Type.(Prim Nat),                          PowOp -> BigNum.compile_unsigned_pow env
  | Type.(Prim Float),                        PowOp -> E.call_import env "rts" "float_pow"
  | Type.(Prim Word64),                       AndOp -> G.i (Binary (Wasm.Values.I64 I64Op.And))
  | Type.Prim Type.(Word8 | Word16 | Word32), AndOp -> G.i (Binary (Wasm.Values.I32 I32Op.And))
  | Type.(Prim Word64),                       OrOp  -> G.i (Binary (Wasm.Values.I64 I64Op.Or))
  | Type.Prim Type.(Word8 | Word16 | Word32), OrOp  -> G.i (Binary (Wasm.Values.I32 I32Op.Or))
  | Type.(Prim Word64),                       XorOp -> G.i (Binary (Wasm.Values.I64 I64Op.Xor))
  | Type.Prim Type.(Word8 | Word16 | Word32), XorOp -> G.i (Binary (Wasm.Values.I32 I32Op.Xor))
  | Type.(Prim Word64),                       ShLOp -> G.i (Binary (Wasm.Values.I64 I64Op.Shl))
  | Type.(Prim (Word8|Word16|Word32 as ty)),  ShLOp -> UnboxedSmallWord.(
     lsb_adjust ty ^^ clamp_shift_amount ty ^^
     G.i (Binary (Wasm.Values.I32 I32Op.Shl)))
  | Type.(Prim Word64),                       UShROp -> G.i (Binary (Wasm.Values.I64 I64Op.ShrU))
  | Type.(Prim (Word8|Word16|Word32 as ty)),  UShROp -> UnboxedSmallWord.(
     lsb_adjust ty ^^ clamp_shift_amount ty ^^
     G.i (Binary (Wasm.Values.I32 I32Op.ShrU)) ^^
     sanitize_word_result ty)
  | Type.(Prim Word64),                       SShROp -> G.i (Binary (Wasm.Values.I64 I64Op.ShrS))
  | Type.(Prim (Word8|Word16|Word32 as ty)),  SShROp -> UnboxedSmallWord.(
     lsb_adjust ty ^^ clamp_shift_amount ty ^^
     G.i (Binary (Wasm.Values.I32 I32Op.ShrS)) ^^
     sanitize_word_result ty)
  | Type.(Prim Word64),                       RotLOp -> G.i (Binary (Wasm.Values.I64 I64Op.Rotl))
  | Type.Prim Type.                  Word32,  RotLOp -> G.i (Binary (Wasm.Values.I32 I32Op.Rotl))
  | Type.Prim Type.(Word8 | Word16 as ty),    RotLOp -> UnboxedSmallWord.(
     Func.share_code2 env (name_of_type ty "rotl") (("n", I32Type), ("by", I32Type)) [I32Type]
       Wasm.Values.(fun env get_n get_by ->
      let beside_adjust = compile_shrU_const (Int32.sub 32l (shift_of_type ty)) in
      get_n ^^ get_n ^^ beside_adjust ^^ G.i (Binary (I32 I32Op.Or)) ^^
      get_by ^^ lsb_adjust ty ^^ clamp_shift_amount ty ^^ G.i (Binary (I32 I32Op.Rotl)) ^^
      sanitize_word_result ty))
  | Type.(Prim Word64),                       RotROp -> G.i (Binary (Wasm.Values.I64 I64Op.Rotr))
  | Type.Prim Type.                  Word32,  RotROp -> G.i (Binary (Wasm.Values.I32 I32Op.Rotr))
  | Type.Prim Type.(Word8 | Word16 as ty),    RotROp -> UnboxedSmallWord.(
     Func.share_code2 env (name_of_type ty "rotr") (("n", I32Type), ("by", I32Type)) [I32Type]
       Wasm.Values.(fun env get_n get_by ->
      get_n ^^ get_n ^^ lsb_adjust ty ^^ G.i (Binary (I32 I32Op.Or)) ^^
      get_by ^^ lsb_adjust ty ^^ clamp_shift_amount ty ^^ G.i (Binary (I32 I32Op.Rotr)) ^^
      sanitize_word_result ty))

  | Type.(Prim Text), CatOp -> Text.concat env
  | Type.Non, _ -> G.i Unreachable
  | _ -> todo_trap env "compile_binop" (Arrange_ops.binop op)
  )

let compile_eq env = function
  | Type.(Prim Text) -> Text.compare env Operator.EqOp
  | Type.(Prim (Blob|Principal)) -> Blob.compare env Operator.EqOp
  | Type.(Prim Bool) -> G.i (Compare (Wasm.Values.I32 I32Op.Eq))
  | Type.(Prim (Nat | Int)) -> BigNum.compile_eq env
  | Type.(Prim (Int64 | Nat64 | Word64)) -> G.i (Compare (Wasm.Values.I64 I64Op.Eq))
  | Type.(Prim (Int8 | Nat8 | Word8 | Int16 | Nat16 | Word16 | Int32 | Nat32 | Word32 | Char)) ->
    G.i (Compare (Wasm.Values.I32 I32Op.Eq))
  | Type.Non -> G.i Unreachable
  | Type.(Prim Float) -> G.i (Compare (Wasm.Values.F64 F64Op.Eq))
  | _ -> todo_trap env "compile_eq" (Arrange_ops.relop Operator.EqOp)

let get_relops = Operator.(function
  | GeOp -> Ge, I64Op.GeU, I64Op.GeS, I32Op.GeU, I32Op.GeS
  | GtOp -> Gt, I64Op.GtU, I64Op.GtS, I32Op.GtU, I32Op.GtS
  | LeOp -> Le, I64Op.LeU, I64Op.LeS, I32Op.LeU, I32Op.LeS
  | LtOp -> Lt, I64Op.LtU, I64Op.LtS, I32Op.LtU, I32Op.LtS
  | NeqOp -> Ne, I64Op.Ne, I64Op.Ne, I32Op.Ne, I32Op.Ne
  | _ -> failwith "uncovered relop")

let compile_comparison env t op =
  let bigintop, u64op, s64op, u32op, s32op = get_relops op in
  let open Type in
  match t with
    | Nat | Int -> BigNum.compile_relop env bigintop
    | Nat64 | Word64 -> G.i (Compare (Wasm.Values.I64 u64op))
    | Nat8 | Word8 | Nat16 | Word16 | Nat32 | Word32 | Char -> G.i (Compare (Wasm.Values.I32 u32op))
    | Int64 -> G.i (Compare (Wasm.Values.I64 s64op))
    | Int8 | Int16 | Int32 -> G.i (Compare (Wasm.Values.I32 s32op))
    | _ -> todo_trap env "compile_comparison" (Arrange_type.prim t)

let compile_relop env t op =
  if t = Type.Non then SR.Vanilla, G.i Unreachable else
  StackRep.of_type t,
  let open Operator in
  match t, op with
  | Type.(Prim Text), _ -> Text.compare env op
  | Type.(Prim (Blob|Principal)), _ -> Blob.compare env op
  | _, EqOp -> compile_eq env t
  | Type.(Prim Float), NeqOp -> G.i (Compare (Wasm.Values.F64 F64Op.Ne))
  | Type.(Prim (Nat | Nat8 | Nat16 | Nat32 | Nat64 | Int | Int8 | Int16 | Int32 | Int64 | Word8 | Word16 | Word32 | Word64 | Char as t1)), op1 ->
    compile_comparison env t1 op1
  | _, NeqOp -> compile_eq env t ^^ G.i (Test (Wasm.Values.I32 I32Op.Eqz))
  | Type.(Prim Float), GtOp -> G.i (Compare (Wasm.Values.F64 F64Op.Gt))
  | Type.(Prim Float), GeOp -> G.i (Compare (Wasm.Values.F64 F64Op.Ge))
  | Type.(Prim Float), LeOp -> G.i (Compare (Wasm.Values.F64 F64Op.Le))
  | Type.(Prim Float), LtOp -> G.i (Compare (Wasm.Values.F64 F64Op.Lt))
  | _ -> todo_trap env "compile_relop" (Arrange_ops.relop op)

let compile_load_field env typ name =
  Object.load_idx env typ name


(* compile_lexp is used for expressions on the left of an
assignment operator, produces some code (with side effect), and some pure code *)
let rec compile_lexp (env : E.t) ae lexp =
  (fun (code, fill_code) -> (G.with_region lexp.at code, G.with_region lexp.at fill_code)) @@
  match lexp.it with
  | VarLE var ->
     G.nop,
     Var.set_val env ae var
  | IdxLE (e1, e2) ->
     compile_exp_vanilla env ae e1 ^^ (* offset to array *)
     compile_exp_vanilla env ae e2 ^^ (* idx *)
     Arr.idx_bigint env,
     store_ptr
  | DotLE (e, n) ->
     compile_exp_vanilla env ae e ^^
     (* Only real objects have mutable fields, no need to branch on the tag *)
     Object.idx env e.note.Note.typ n,
     store_ptr

and compile_exp (env : E.t) ae exp =
  let opportunity = function
    | VarE _ | LitE _ -> G.nop (* trivially evaluated things don't warrant a debugger stop *)
    | _ -> G.dw_statement exp.at in

  (fun (sr,code) -> (sr, opportunity exp.it ^^ G.with_region exp.at code)) @@
  if exp.note.Note.const
  then let c, fill = compile_const_exp env ae exp in fill env ae; (SR.Const c, G.nop)
  else match exp.it with
  | PrimE (p, es) when List.exists (fun e -> Type.is_non e.note.Note.typ) es ->
    (* Handle dead code separately, so that we can rely on useful type
       annotations below *)
    SR.Unreachable,
    G.concat_map (compile_exp_ignore env ae) es ^^
    G.i Unreachable

  | PrimE (p, es) ->
    (* for more concise code when all arguments and result use the same sr *)
    let const_sr sr inst = sr, G.concat_map (compile_exp_as env ae sr) es ^^ inst in

    begin match p, es with
    (* Calls *)
    | CallPrim _, [e1; e2] ->
      let sort, control, _, arg_tys, ret_tys = Type.as_func e1.note.Note.typ in
      let n_args = List.length arg_tys in
      let return_arity = match control with
        | Type.Returns -> List.length ret_tys
        | Type.Replies -> 0
        | Type.Promises -> assert false in

      StackRep.of_arity return_arity,
      let fun_sr, code1 = compile_exp env ae e1 in
      begin match fun_sr, sort with
       | SR.Const (_, Const.Fun fi), _ ->
          code1 ^^
          compile_unboxed_zero ^^ (* A dummy closure *)
          compile_exp_as env ae (StackRep.of_arity n_args) e2 ^^ (* the args *)
          G.i (Call (nr fi)) ^^
          FakeMultiVal.load env (Lib.List.make return_arity I32Type)
       | _, Type.Local ->
          let (set_clos, get_clos) = new_local env "clos" in
          code1 ^^ StackRep.adjust env fun_sr SR.Vanilla ^^
          set_clos ^^
          get_clos ^^
          compile_exp_as env ae (StackRep.of_arity n_args) e2 ^^
          get_clos ^^
          Closure.call_closure env n_args return_arity
       | _, Type.Shared _ ->
          (* Non-one-shot functions have been rewritten in async.ml *)
          assert (control = Type.Returns);

          let (set_meth_pair, get_meth_pair) = new_local env "meth_pair" in
          let (set_arg, get_arg) = new_local env "arg" in
          let _, _, _, ts, _ = Type.as_func e1.note.Note.typ in
          code1 ^^ StackRep.adjust env fun_sr SR.Vanilla ^^
          set_meth_pair ^^
          compile_exp_as env ae SR.Vanilla e2 ^^ set_arg ^^

          FuncDec.ic_call_one_shot env ts get_meth_pair get_arg
      end

    (* Operators *)
    | UnPrim (_, Operator.PosOp), [e1] -> compile_exp env ae e1
    | UnPrim (t, op), [e1] ->
      let sr_in, sr_out, code = compile_unop env t op in
      sr_out,
      compile_exp_as env ae sr_in e1 ^^
      code
    | BinPrim (t, op), [e1;e2] ->
      let sr_in, sr_out, code = compile_binop env t op in
      sr_out,
      compile_exp_as env ae sr_in e1 ^^
      compile_exp_as env ae sr_in e2 ^^
      code
    | RelPrim (t, op), [e1;e2] ->
      let sr, code = compile_relop env t op in
      SR.bool,
      compile_exp_as env ae sr e1 ^^
      compile_exp_as env ae sr e2 ^^
      code

    (* Tuples *)
    | TupPrim, es ->
      SR.UnboxedTuple (List.length es),
      G.concat_map (compile_exp_vanilla env ae) es
    | ProjPrim n, [e1] ->
      SR.Vanilla,
      compile_exp_vanilla env ae e1 ^^ (* offset to tuple (an array) *)
      Tuple.load_n (Int32.of_int n)

    | OptPrim, [e] ->
      SR.Vanilla,
      Opt.inject env (compile_exp_vanilla env ae e)
    | TagPrim l, [e] ->
      SR.Vanilla,
      Variant.inject env l (compile_exp_vanilla env ae e)

    | DotPrim name, [e] ->
      let sr, code1 = compile_exp env ae e in
      begin match sr with
      | SR.Const (_, Const.Obj fs) ->
        let c = List.assoc name fs in
        SR.Const c, code1
      | _ ->
        SR.Vanilla,
        code1 ^^ StackRep.adjust env sr SR.Vanilla ^^
        Object.load_idx env e.note.Note.typ name
      end
    | ActorDotPrim name, [e] ->
      SR.Vanilla,
      compile_exp_vanilla env ae e ^^
      Dfinity.actor_public_field env name

    | ArrayPrim (m, t), es ->
      SR.Vanilla,
      Arr.lit env (List.map (compile_exp_vanilla env ae) es)
    | IdxPrim, [e1; e2]  ->
      SR.Vanilla,
      compile_exp_vanilla env ae e1 ^^ (* offset to array *)
      compile_exp_vanilla env ae e2 ^^ (* idx *)
      Arr.idx_bigint env ^^
      load_ptr

    | BreakPrim name, [e] ->
      let d = VarEnv.get_label_depth ae name in
      SR.Unreachable,
      compile_exp_vanilla env ae e ^^
      G.branch_to_ d
    | AssertPrim, [e1] ->
      SR.unit,
      compile_exp_as env ae SR.bool e1 ^^
      G.if_ [] G.nop (Dfinity.fail_assert env exp.at)
    | RetPrim, [e] ->
      SR.Unreachable,
      compile_exp_as env ae (StackRep.of_arity (E.get_return_arity env)) e ^^
      FakeMultiVal.store env (Lib.List.make (E.get_return_arity env) I32Type) ^^
      G.i Return

    (* Numeric conversions *)
    | NumConvPrim (t1, t2), [e] -> begin
      let open Type in
      match t1, t2 with
      | (Nat|Int), (Word8|Word16) ->
        SR.Vanilla,
        compile_exp_vanilla env ae e ^^
        Prim.prim_shiftToWordN env (UnboxedSmallWord.shift_of_type t2)

      | (Nat|Int), Word32 ->
        SR.UnboxedWord32,
        compile_exp_vanilla env ae e ^^
        Prim.prim_intToWord32 env

      | (Nat|Int), Word64 ->
        SR.UnboxedWord64,
        compile_exp_vanilla env ae e ^^
        BigNum.truncate_to_word64 env

      | Nat64, Word64
      | Int64, Word64
      | Word64, Nat64
      | Word64, Int64
      | Nat32, Word32
      | Int32, Word32
      | Word32, Nat32
      | Word32, Int32
      | Nat16, Word16
      | Int16, Word16
      | Word16, Nat16
      | Word16, Int16
      | Nat8, Word8
      | Int8, Word8
      | Word8, Nat8
      | Word8, Int8 ->
        SR.Vanilla,
        compile_exp_vanilla env ae e ^^
        G.nop

      | Int, Int64 ->
        SR.UnboxedWord64,
        compile_exp_vanilla env ae e ^^
        Func.share_code1 env "Int->Int64" ("n", I32Type) [I64Type] (fun env get_n ->
          get_n ^^
          BigNum.fits_signed_bits env 64 ^^
          E.else_trap_with env "losing precision" ^^
          get_n ^^
          BigNum.truncate_to_word64 env)

      | Int, (Int8|Int16|Int32) ->
        let ty = exp.note.Note.typ in
        StackRep.of_type ty,
        let pty = prim_of_typ ty in
        compile_exp_vanilla env ae e ^^
        Func.share_code1 env (UnboxedSmallWord.name_of_type pty "Int->") ("n", I32Type) [I32Type] (fun env get_n ->
          get_n ^^
          BigNum.fits_signed_bits env (UnboxedSmallWord.bits_of_type pty) ^^
          E.else_trap_with env "losing precision" ^^
          get_n ^^
          BigNum.truncate_to_word32 env ^^
          UnboxedSmallWord.msb_adjust pty)

      | Nat, Nat64 ->
        SR.UnboxedWord64,
        compile_exp_vanilla env ae e ^^
        Func.share_code1 env "Nat->Nat64" ("n", I32Type) [I64Type] (fun env get_n ->
          get_n ^^
          BigNum.fits_unsigned_bits env 64 ^^
          E.else_trap_with env "losing precision" ^^
          get_n ^^
          BigNum.truncate_to_word64 env)

      | Nat, (Nat8|Nat16|Nat32) ->
        let ty = exp.note.Note.typ in
        StackRep.of_type ty,
        let pty = prim_of_typ ty in
        compile_exp_vanilla env ae e ^^
        Func.share_code1 env (UnboxedSmallWord.name_of_type pty "Nat->") ("n", I32Type) [I32Type] (fun env get_n ->
          get_n ^^
          BigNum.fits_unsigned_bits env (UnboxedSmallWord.bits_of_type pty) ^^
          E.else_trap_with env "losing precision" ^^
          get_n ^^
          BigNum.truncate_to_word32 env ^^
          UnboxedSmallWord.msb_adjust pty)

      | Char, Word32 ->
        SR.UnboxedWord32,
        compile_exp_vanilla env ae e ^^
        UnboxedSmallWord.unbox_codepoint

      | (Nat8|Word8|Nat16|Word16), Nat ->
        SR.Vanilla,
        compile_exp_vanilla env ae e ^^
        Prim.prim_shiftWordNtoUnsigned env (UnboxedSmallWord.shift_of_type t1)

      | (Int8|Word8|Int16|Word16), Int ->
        SR.Vanilla,
        compile_exp_vanilla env ae e ^^
        Prim.prim_shiftWordNtoSigned env (UnboxedSmallWord.shift_of_type t1)

      | (Nat32|Word32), Nat ->
        SR.Vanilla,
        compile_exp_as env ae SR.UnboxedWord32 e ^^
        Prim.prim_word32toNat env

      | (Int32|Word32), Int ->
        SR.Vanilla,
        compile_exp_as env ae SR.UnboxedWord32 e ^^
        Prim.prim_word32toInt env

      | (Nat64|Word64), Nat ->
        SR.Vanilla,
        compile_exp_as env ae SR.UnboxedWord64 e ^^
        BigNum.from_word64 env

      | (Int64|Word64), Int ->
        SR.Vanilla,
        compile_exp_as env ae SR.UnboxedWord64 e ^^
        BigNum.from_signed_word64 env

      | Word32, Char ->
        SR.Vanilla,
        compile_exp_as env ae SR.UnboxedWord32 e ^^
        Func.share_code1 env "Word32->Char" ("n", I32Type) [I32Type]
        UnboxedSmallWord.check_and_box_codepoint

      | Float, Int64 ->
        SR.UnboxedWord64,
        compile_exp_as env ae SR.UnboxedFloat64 e ^^
        G.i (Convert (Wasm.Values.I64 I64Op.TruncSF64))

      | Int64, Float ->
        SR.UnboxedFloat64,
        compile_exp_as env ae SR.UnboxedWord64 e ^^
        G.i (Convert (Wasm.Values.F64 F64Op.ConvertSI64))

      | _ -> SR.Unreachable, todo_trap env "compile_exp" (Arrange_ir.exp exp)
      end

    (* Other prims, unary *)

    | OtherPrim "array_len", [e] ->
      SR.Vanilla,
      compile_exp_vanilla env ae e ^^
      Heap.load_field Arr.len_field ^^
      BigNum.from_word32 env

    | OtherPrim "text_len", [e] ->
      SR.Vanilla, compile_exp_vanilla env ae e ^^ Text.len env
    | OtherPrim "text_iter", [e] ->
      SR.Vanilla, compile_exp_vanilla env ae e ^^ Text.iter env
    | OtherPrim "text_iter_done", [e] ->
      SR.Vanilla, compile_exp_vanilla env ae e ^^ Text.iter_done env
    | OtherPrim "text_iter_next", [e] ->
      SR.Vanilla, compile_exp_vanilla env ae e ^^ Text.iter_next env

    | OtherPrim "blob_size", [e] ->
      SR.Vanilla, compile_exp_vanilla env ae e ^^ Blob.len env
    | OtherPrim "blob_iter", [e] ->
      SR.Vanilla, compile_exp_vanilla env ae e ^^ Blob.iter env
    | OtherPrim "blob_iter_done", [e] ->
      SR.Vanilla, compile_exp_vanilla env ae e ^^ Blob.iter_done env
    | OtherPrim "blob_iter_next", [e] ->
      SR.Vanilla, compile_exp_vanilla env ae e ^^ Blob.iter_next env

    | OtherPrim "abs", [e] ->
      SR.Vanilla,
      compile_exp_vanilla env ae e ^^
      BigNum.compile_abs env

    | OtherPrim "fabs", [e] ->
      SR.UnboxedFloat64,
      compile_exp_as env ae SR.UnboxedFloat64 e ^^
      G.i (Unary (Wasm.Values.F64 F64Op.Abs))

    | OtherPrim "fsqrt", [e] ->
      SR.UnboxedFloat64,
      compile_exp_as env ae SR.UnboxedFloat64 e ^^
      G.i (Unary (Wasm.Values.F64 F64Op.Sqrt))

    | OtherPrim "fceil", [e] ->
      SR.UnboxedFloat64,
      compile_exp_as env ae SR.UnboxedFloat64 e ^^
      G.i (Unary (Wasm.Values.F64 F64Op.Ceil))

    | OtherPrim "ffloor", [e] ->
      SR.UnboxedFloat64,
      compile_exp_as env ae SR.UnboxedFloat64 e ^^
      G.i (Unary (Wasm.Values.F64 F64Op.Floor))

    | OtherPrim "ftrunc", [e] ->
      SR.UnboxedFloat64,
      compile_exp_as env ae SR.UnboxedFloat64 e ^^
      G.i (Unary (Wasm.Values.F64 F64Op.Trunc))

    | OtherPrim "fnearest", [e] ->
      SR.UnboxedFloat64,
      compile_exp_as env ae SR.UnboxedFloat64 e ^^
      G.i (Unary (Wasm.Values.F64 F64Op.Nearest))

    | OtherPrim "fmin", [e; f] ->
      SR.UnboxedFloat64,
      compile_exp_as env ae SR.UnboxedFloat64 e ^^
      compile_exp_as env ae SR.UnboxedFloat64 f ^^
      G.i (Binary (Wasm.Values.F64 F64Op.Min))

    | OtherPrim "fmax", [e; f] ->
      SR.UnboxedFloat64,
      compile_exp_as env ae SR.UnboxedFloat64 e ^^
      compile_exp_as env ae SR.UnboxedFloat64 f ^^
      G.i (Binary (Wasm.Values.F64 F64Op.Max))

    | OtherPrim "fcopysign", [e; f] ->
      SR.UnboxedFloat64,
      compile_exp_as env ae SR.UnboxedFloat64 e ^^
      compile_exp_as env ae SR.UnboxedFloat64 f ^^
      G.i (Binary (Wasm.Values.F64 F64Op.CopySign))

    | OtherPrim "Float->Text", [e] ->
      SR.Vanilla,
      compile_exp_as env ae SR.UnboxedFloat64 e ^^
      E.call_import env "rts" "float_fmt"

    | OtherPrim "fsin", [e] ->
      SR.UnboxedFloat64,
      compile_exp_as env ae SR.UnboxedFloat64 e ^^
      E.call_import env "rts" "float_sin"

    | OtherPrim "fcos", [e] ->
      SR.UnboxedFloat64,
      compile_exp_as env ae SR.UnboxedFloat64 e ^^
      E.call_import env "rts" "float_cos"

    | OtherPrim "ftan", [e] ->
      SR.UnboxedFloat64,
      compile_exp_as env ae SR.UnboxedFloat64 e ^^
      E.call_import env "rts" "float_tan"

    | OtherPrim "fasin", [e] ->
      SR.UnboxedFloat64,
      compile_exp_as env ae SR.UnboxedFloat64 e ^^
      E.call_import env "rts" "float_arcsin"

    | OtherPrim "facos", [e] ->
      SR.UnboxedFloat64,
      compile_exp_as env ae SR.UnboxedFloat64 e ^^
      E.call_import env "rts" "float_arccos"

    | OtherPrim "fatan", [e] ->
      SR.UnboxedFloat64,
      compile_exp_as env ae SR.UnboxedFloat64 e ^^
      E.call_import env "rts" "float_arctan"

    | OtherPrim "fatan2", [y; x] ->
      SR.UnboxedFloat64,
      compile_exp_as env ae SR.UnboxedFloat64 y ^^
      compile_exp_as env ae SR.UnboxedFloat64 x ^^
      E.call_import env "rts" "float_arctan2"

    | OtherPrim "fexp", [e] ->
      SR.UnboxedFloat64,
      compile_exp_as env ae SR.UnboxedFloat64 e ^^
      E.call_import env "rts" "float_exp"

    | OtherPrim "flog", [e] ->
      SR.UnboxedFloat64,
      compile_exp_as env ae SR.UnboxedFloat64 e ^^
      E.call_import env "rts" "float_log"

    | OtherPrim "rts_version", [] ->
      SR.Vanilla,
      E.call_import env "rts" "version"

    | OtherPrim "rts_heap_size", [] ->
      SR.Vanilla,
      GC.get_heap_size env ^^ Prim.prim_word32toNat env

    | OtherPrim "rts_memory_size", [] ->
      SR.Vanilla,
      Heap.get_memory_size ^^ Prim.prim_word32toNat env

    | OtherPrim "rts_total_allocation", [] ->
      SR.Vanilla,
      Heap.get_total_allocation env ^^ BigNum.from_word64 env

    | OtherPrim "rts_reclaimed", [] ->
      SR.Vanilla,
      Heap.get_reclaimed env ^^ BigNum.from_word64 env

    | OtherPrim "rts_max_live_size", [] ->
      SR.Vanilla,
      Heap.get_max_live_size env ^^ BigNum.from_word64 env

    | OtherPrim "rts_callback_table_count", [] ->
      SR.Vanilla,
      ClosureTable.count env ^^ Prim.prim_word32toNat env

    | OtherPrim "rts_callback_table_size", [] ->
      SR.Vanilla,
      ClosureTable.size env ^^ Prim.prim_word32toNat env

    | OtherPrim "crc32Hash", [e] ->
      SR.UnboxedWord32,
      compile_exp_vanilla env ae e ^^
      E.call_import env "rts" "compute_crc32"

    | OtherPrim "idlHash", [e] ->
      SR.Vanilla,
      E.trap_with env "idlHash only implemented in interpreter "


    | OtherPrim "popcnt8", [e] ->
      SR.Vanilla,
      compile_exp_vanilla env ae e ^^
      G.i (Unary (Wasm.Values.I32 I32Op.Popcnt)) ^^
      UnboxedSmallWord.msb_adjust Type.Word8
    | OtherPrim "popcnt16", [e] ->
      SR.Vanilla,
      compile_exp_vanilla env ae e ^^
      G.i (Unary (Wasm.Values.I32 I32Op.Popcnt)) ^^
      UnboxedSmallWord.msb_adjust Type.Word16
    | OtherPrim "popcnt32", [e] ->
      SR.UnboxedWord32,
      compile_exp_as env ae SR.UnboxedWord32 e ^^
      G.i (Unary (Wasm.Values.I32 I32Op.Popcnt))
    | OtherPrim "popcnt64", [e] ->
      SR.UnboxedWord64,
      compile_exp_as env ae SR.UnboxedWord64 e ^^
      G.i (Unary (Wasm.Values.I64 I64Op.Popcnt))
    | OtherPrim "clz8", [e] -> SR.Vanilla, compile_exp_vanilla env ae e ^^ UnboxedSmallWord.clz_kernel Type.Word8
    | OtherPrim "clz16", [e] -> SR.Vanilla, compile_exp_vanilla env ae e ^^ UnboxedSmallWord.clz_kernel Type.Word16
    | OtherPrim "clz32", [e] -> SR.UnboxedWord32, compile_exp_as env ae SR.UnboxedWord32 e ^^ G.i (Unary (Wasm.Values.I32 I32Op.Clz))
    | OtherPrim "clz64", [e] -> SR.UnboxedWord64, compile_exp_as env ae SR.UnboxedWord64 e ^^ G.i (Unary (Wasm.Values.I64 I64Op.Clz))
    | OtherPrim "ctz8", [e] -> SR.Vanilla, compile_exp_vanilla env ae e ^^ UnboxedSmallWord.ctz_kernel Type.Word8
    | OtherPrim "ctz16", [e] -> SR.Vanilla, compile_exp_vanilla env ae e ^^ UnboxedSmallWord.ctz_kernel Type.Word16
    | OtherPrim "ctz32", [e] -> SR.UnboxedWord32, compile_exp_as env ae SR.UnboxedWord32 e ^^ G.i (Unary (Wasm.Values.I32 I32Op.Ctz))
    | OtherPrim "ctz64", [e] -> SR.UnboxedWord64, compile_exp_as env ae SR.UnboxedWord64 e ^^ G.i (Unary (Wasm.Values.I64 I64Op.Ctz))

    | OtherPrim "conv_Char_Text", [e] ->
      SR.Vanilla,
      compile_exp_vanilla env ae e ^^
      Text.prim_showChar env

    | OtherPrim "print", [e] ->
      SR.unit,
      compile_exp_vanilla env ae e ^^
      Dfinity.print_text env

    (* Other prims, binary*)
    | OtherPrim "Array.init", [_;_] ->
      const_sr SR.Vanilla (Arr.init env)
    | OtherPrim "Array.tabulate", [_;_] ->
      const_sr SR.Vanilla (Arr.tabulate env)
    | OtherPrim "btst8", [_;_] ->
      const_sr SR.Vanilla (UnboxedSmallWord.btst_kernel env Type.Word8)
    | OtherPrim "btst16", [_;_] ->
      const_sr SR.Vanilla (UnboxedSmallWord.btst_kernel env Type.Word16)
    | OtherPrim "btst32", [_;_] ->
      const_sr SR.UnboxedWord32 (UnboxedSmallWord.btst_kernel env Type.Word32)
    | OtherPrim "btst64", [_;_] ->
      const_sr SR.UnboxedWord64 (
        let (set_b, get_b) = new_local64 env "b" in
        set_b ^^ compile_const_64 1L ^^ get_b ^^ G.i (Binary (Wasm.Values.I64 I64Op.Shl)) ^^
        G.i (Binary (Wasm.Values.I64 I64Op.And))
      )

    (* Coercions for abstract types *)
    | CastPrim (_,_), [e] ->
      compile_exp env ae e

    (* CRC-check and strip "ic:" and checksum *)
    | BlobOfIcUrl, [_] ->
      const_sr SR.Vanilla (E.call_import env "rts" "blob_of_ic_url")
    (* The other direction *)
    | IcUrlOfBlob, [_] ->
      const_sr SR.Vanilla (E.call_import env "rts" "ic_url_of_blob")

    (* Actor ids are blobs in the RTS *)
    | ActorOfIdBlob _, [e] ->
      compile_exp env ae e

    | SelfRef _, [] ->
      SR.Vanilla,
      Dfinity.get_self_reference env

    | ICReplyPrim ts, [e] ->
      SR.unit, begin match E.mode env with
      | Flags.ICMode | Flags.RefMode ->
        compile_exp_as env ae SR.Vanilla e ^^
        (* TODO: We can try to avoid the boxing and pass the arguments to
          serialize individually *)
        Serialization.serialize env ts ^^
        Dfinity.reply_with_data env
      | _ ->
        E.trap_with env (Printf.sprintf "cannot reply when running locally")
      end

    | ICRejectPrim, [e] ->
      SR.unit, Dfinity.reject env (compile_exp_vanilla env ae e)

    | ICCallerPrim, [] ->
      assert (E.mode env = Flags.ICMode || E.mode env = Flags.RefMode);
      Dfinity.caller env

    | ICCallPrim, [f;e;k;r] ->
      SR.unit, begin
      (* TBR: Can we do better than using the notes? *)
      let _, _, _, ts1, _ = Type.as_func f.note.Note.typ in
      let _, _, _, ts2, _ = Type.as_func k.note.Note.typ in
      let (set_meth_pair, get_meth_pair) = new_local env "meth_pair" in
      let (set_arg, get_arg) = new_local env "arg" in
      let (set_k, get_k) = new_local env "k" in
      let (set_r, get_r) = new_local env "r" in
      compile_exp_as env ae SR.Vanilla f ^^ set_meth_pair ^^
      compile_exp_as env ae SR.Vanilla e ^^ set_arg ^^
      compile_exp_as env ae SR.Vanilla k ^^ set_k ^^
      compile_exp_as env ae SR.Vanilla r ^^ set_r ^^
      FuncDec.ic_call env ts1 ts2 get_meth_pair get_arg get_k get_r
        end

    | ICStableRead ty, [] ->
(*
      * On initial install:
           1. return record of nulls
      * On upgrade:
           1. deserialize stable store to v : ty,
           (TODO: inserting null values for missing fields.)
           2. return v
*)
      SR.Vanilla,
      E.call_import env "ic0" "stable_size" ^^
      G.if_ [I32Type]
        (Stabilization.destabilize env ty)
        (let (_, fs) = Type.as_obj ty in
         let fs' = List.map
           (fun f -> (f.Type.lab, fun () -> Opt.null_lit))
            fs in
         Object.lit_raw env fs')

    | ICStableWrite ty, [e] ->
      SR.unit,
      compile_exp_as env ae SR.Vanilla e ^^
      Stabilization.stabilize env ty

    (* Unknown prim *)
    | _ -> SR.Unreachable, todo_trap env "compile_exp" (Arrange_ir.exp exp)
    end
  | VarE var ->
    Var.get_val env ae var
  | AssignE (e1,e2) ->
    SR.unit,
    let (prepare_code, store_code) = compile_lexp env ae e1 in
    prepare_code ^^
    compile_exp_vanilla env ae e2 ^^
    store_code
  | LitE l ->
    compile_lit env l
  | IfE (scrut, e1, e2) ->
    let code_scrut = compile_exp_as env ae SR.bool scrut in
    let sr1, code1 = compile_exp env ae e1 in
    let sr2, code2 = compile_exp env ae e2 in
    let sr = StackRep.relax (StackRep.join sr1 sr2) in
    sr,
    G.dw_statement scrut.at ^^
    code_scrut ^^ G.if_
      (StackRep.to_block_type env sr)
      (G.dw_statement e1.at ^^ code1 ^^ StackRep.adjust env sr1 sr)
      (G.dw_statement e2.at ^^ code2 ^^ StackRep.adjust env sr2 sr)
  | BlockE (decs, exp) ->
    let captured = Freevars.captured_vars (Freevars.exp exp) in
    let ae', codeW1 = compile_decs env ae decs captured in
    let (sr, code2) = compile_exp env ae' exp in
    (sr, codeW1 (G.dw_statement exp.at ^^ code2))
  | LabelE (name, _ty, e) ->
    (* The value here can come from many places -- the expression,
       or any of the nested returns. Hard to tell which is the best
       stack representation here.
       So let’s go with Vanilla. *)
    SR.Vanilla,
    G.block_ (StackRep.to_block_type env SR.Vanilla) (
      G.with_current_depth (fun depth ->
        let ae1 = VarEnv.add_label ae name depth in
        compile_exp_vanilla env ae1 e
      )
    )
  | LoopE e ->
    SR.Unreachable,
    let ae' = VarEnv.{ ae with lvl = NotTopLvl } in
    G.loop_ [] (compile_exp_unit env ae' e ^^ G.i (Br (nr 0l))
    )
    ^^
   G.i Unreachable
  | SwitchE (e, cs) ->
    SR.Vanilla,
    let code1 = compile_exp_vanilla env ae e in
    let (set_i, get_i) = new_local env "switch_in" in
    let (set_j, get_j) = new_local env "switch_out" in

    let rec go env dw_ty0 = function
      | [] -> dw_ty0, CanFail (fun k -> k)
      | {it={pat; exp=e}; _}::cs ->
          let ae1, dw_ty1, code1, dw = compile_pat_local env ae pat in
          let dw_ty2, code2 = go env (dw_ty0 ^^ dw_ty1) cs in
          dw_ty2,
          orElse ( CannotFail (get_i ^^ G.dw_statement pat.at) ^^^
                   code1 ^^^
                   CannotFail G.(dw_statement e.at ^^
                                 dw_tag
                                   (LexicalBlock e.at.left)
                                   (dw ^^ compile_exp_vanilla env ae1 e) ^^
                                 set_j))
                 code2
          in
      let dw_ty, code2 = go env G.nop cs in
      dw_ty ^^ G.dw_statement e.at ^^ code1 ^^ set_i ^^ orTrap env code2 ^^ get_j
  (* Async-wait lowering support features *)
  | DeclareE (name, _, e) ->
    let (ae1, i) = VarEnv.add_local_with_offset env ae name 1l in
    let sr, code = compile_exp env ae1 e in
    sr,
    Tagged.obj env Tagged.MutBox [ compile_unboxed_zero ] ^^
    G.i (LocalSet (nr i)) ^^
    code
  | DefineE (name, _, e) ->
    SR.unit,
    compile_exp_vanilla env ae e ^^
    Var.set_val env ae name
  | FuncE (x, sort, control, typ_binds, args, res_tys, e) ->
    let captured = Freevars.captured exp in
    let return_tys = match control with
      | Type.Returns -> res_tys
      | Type.Replies -> []
      | Type.Promises -> assert false in
    let return_arity = List.length return_tys in
    let mk_body env1 ae1 = compile_exp_as env1 ae1 (StackRep.of_arity return_arity) e in
    FuncDec.lit env ae x sort control captured args mk_body return_tys exp.at
  | SelfCallE (ts, exp_f, exp_k, exp_r) ->
    SR.unit,
    let (set_closure_idx, get_closure_idx) = new_local env "closure_idx" in
    let (set_k, get_k) = new_local env "k" in
    let (set_r, get_r) = new_local env "r" in
    let mk_body env1 ae1 = compile_exp_as env1 ae1 SR.unit exp_f in
    let captured = Freevars.captured exp_f in
    FuncDec.async_body env ae ts captured mk_body exp.at ^^
    set_closure_idx ^^

    compile_exp_as env ae SR.Vanilla exp_k ^^ set_k ^^
    compile_exp_as env ae SR.Vanilla exp_r ^^ set_r ^^

    FuncDec.ic_call env Type.[Prim Word32] ts
      ( Dfinity.get_self_reference env ^^
        Dfinity.actor_public_field env (Dfinity.async_method_name))
      (get_closure_idx ^^ BoxedSmallWord.box env)
      get_k
      get_r
  | ActorE (ds, fs, _, _) ->
    fatal "Local actors not supported by backend"
  | NewObjE (Type.(Object | Module | Memory) as _sort, fs, _) ->
    (*
    We can enable this warning once we treat everything as static that
    mo_frontend/static.ml accepts, including _all_ literals.
    if sort = Type.Module then Printf.eprintf "%s" "Warning: Non-static module\n";
    *)
    SR.Vanilla,
    let fs' = fs |> List.map
      (fun (f : Ir.field) -> (f.it.name, fun () ->
        if Object.is_mut_field env exp.note.Note.typ f.it.name
        then Var.get_val_ptr env ae f.it.var
        else Var.get_val_vanilla env ae f.it.var)) in
    Object.lit_raw env fs'
  | _ -> SR.unit, todo_trap env "compile_exp" (Arrange_ir.exp exp)

and compile_exp_as env ae sr_out e =
  G.with_region e.at (
    match sr_out, e.it with
    (* Some optimizations for certain sr_out and expressions *)
    | _ , BlockE (decs, exp) ->
      let captured = Freevars.captured_vars (Freevars.exp exp) in
      let ae', codeW1 = compile_decs env ae decs captured in
      let code2 = compile_exp_as env ae' sr_out exp in
      codeW1 code2
    (* Fallback to whatever stackrep compile_exp chooses *)
    | _ ->
      let sr_in, code = compile_exp env ae e in
      code ^^ StackRep.adjust env sr_in sr_out
  )

and compile_exp_ignore env ae e =
  let sr, code = compile_exp env ae e in
  code ^^ StackRep.drop env sr

and compile_exp_as_opt env ae sr_out_o e =
  let sr_in, code = compile_exp env ae e in
  G.with_region e.at (
    code ^^
    match sr_out_o with
    | None -> StackRep.drop env sr_in
    | Some sr_out -> StackRep.adjust env sr_in sr_out
  )

and compile_exp_vanilla (env : E.t) ae exp =
  compile_exp_as env ae SR.Vanilla exp

and compile_exp_unit (env : E.t) ae exp =
  compile_exp_as env ae SR.unit exp


(*
The compilation of declarations (and patterns!) needs to handle mutual recursion.
This requires conceptually three passes:
 1. First we need to collect all names bound in a block,
    and find locations for then (which extends the environment).
    The environment is extended monotonously: The type-checker ensures that
    a Block does not bind the same name twice.
    We would not need to pass in the environment, just out ... but because
    it is bundled in the E.t type, threading it through is also easy.

 2. We need to allocate memory for them, and store the pointer in the
    WebAssembly local, so that they can be captured by closures.

 3. We go through the declarations, generate the actual code and fill the
    allocated memory.
    This includes creating the actual closure references.

We could do this in separate functions, but I chose to do it in one
 * it means all code related to one constructor is in one place and
 * when generating the actual code, we still “know” the id of the local that
   has the memory location, and don’t have to look it up in the environment.

The first phase works with the `pre_env` passed to `compile_dec`,
while the third phase is a function that expects the final environment. This
enabled mutual recursion.
*)


and compile_lit_pat env l =
  match l with
  | NullLit ->
    compile_lit_as env SR.Vanilla l ^^
    G.i (Compare (Wasm.Values.I32 I32Op.Eq))
  | BoolLit true ->
    G.nop
  | BoolLit false ->
    G.i (Test (Wasm.Values.I32 I32Op.Eqz))
  | (NatLit _ | IntLit _) ->
    compile_lit_as env SR.Vanilla l ^^
    BigNum.compile_eq env
  | Nat8Lit _ ->
    compile_lit_as env SR.Vanilla l ^^
    compile_eq env Type.(Prim Nat8)
  | Nat16Lit _ ->
    compile_lit_as env SR.Vanilla l ^^
    compile_eq env Type.(Prim Nat16)
  | Nat32Lit _ ->
    BoxedSmallWord.unbox env ^^
    compile_lit_as env SR.UnboxedWord32 l ^^
    compile_eq env Type.(Prim Nat32)
  | Nat64Lit _ ->
    BoxedWord64.unbox env ^^
    compile_lit_as env SR.UnboxedWord64 l ^^
    compile_eq env Type.(Prim Nat64)
  | Int8Lit _ ->
    compile_lit_as env SR.Vanilla l ^^
    compile_eq env Type.(Prim Int8)
  | Int16Lit _ ->
    compile_lit_as env SR.Vanilla l ^^
    compile_eq env Type.(Prim Int16)
  | Int32Lit _ ->
    BoxedSmallWord.unbox env ^^
    compile_lit_as env SR.UnboxedWord32 l ^^
    compile_eq env Type.(Prim Int32)
  | Int64Lit _ ->
    BoxedWord64.unbox env ^^
    compile_lit_as env SR.UnboxedWord64 l ^^
    compile_eq env Type.(Prim Int64)
  | Word8Lit _ ->
    compile_lit_as env SR.Vanilla l ^^
    compile_eq env Type.(Prim Word8)
  | Word16Lit _ ->
    compile_lit_as env SR.Vanilla l ^^
    compile_eq env Type.(Prim Word16)
  | Word32Lit _ ->
    BoxedSmallWord.unbox env ^^
    compile_lit_as env SR.UnboxedWord32 l ^^
    compile_eq env Type.(Prim Word32)
  | CharLit _ ->
    compile_lit_as env SR.Vanilla l ^^
    compile_eq env Type.(Prim Char)
  | Word64Lit _ ->
    BoxedWord64.unbox env ^^
    compile_lit_as env SR.UnboxedWord64 l ^^
    compile_eq env Type.(Prim Word64)
  | TextLit t
  | BlobLit t ->
    compile_lit_as env SR.Vanilla l ^^
    Text.compare env Operator.EqOp
  | FloatLit _ ->
    todo_trap env "compile_lit_pat" (Arrange_ir.lit l)

and fill_pat env ae pat : patternCode =
  PatCode.with_region pat.at @@
  match pat.it with
  | WildP -> CannotFail (G.i Drop)
  | OptP p ->
      let (set_x, get_x) = new_local env "opt_scrut" in
      CanFail (fun fail_code ->
        set_x ^^
        get_x ^^
        Opt.is_some env ^^
        G.if_ []
          ( get_x ^^
            Opt.project ^^
            with_fail fail_code (fill_pat env ae p)
          )
          fail_code
      )
  | TagP (l, p) ->
      let (set_x, get_x) = new_local env "tag_scrut" in
      CanFail (fun fail_code ->
        set_x ^^
        get_x ^^
        Variant.test_is env l ^^
        G.if_ []
          ( get_x ^^
            Variant.project ^^
            with_fail fail_code (fill_pat env ae p)
          )
          fail_code
      )
  | LitP l ->
      CanFail (fun fail_code ->
        compile_lit_pat env l ^^
        G.if_ [] G.nop fail_code)
  | VarP name ->
      CannotFail (Var.set_val env ae name)
  | TupP ps ->
      let (set_i, get_i) = new_local env "tup_scrut" in
      let rec go i = function
        | [] -> CannotFail G.nop
        | p::ps ->
          let code1 = fill_pat env ae p in
          let code2 = go (Int32.add i 1l) ps in
          CannotFail (get_i ^^ Tuple.load_n i) ^^^ code1 ^^^ code2 in
      CannotFail set_i ^^^ go 0l ps
  | ObjP pfs ->
      let project = compile_load_field env pat.note in
      let (set_i, get_i) = new_local env "obj_scrut" in
      let rec go = function
        | [] -> CannotFail G.nop
        | {it={name; pat}; _}::pfs' ->
          let code1 = fill_pat env ae pat in
          let code2 = go pfs' in
          CannotFail (get_i ^^ project name) ^^^ code1 ^^^ code2 in
      CannotFail set_i ^^^ go pfs
  | AltP (p1, p2) ->
      let code1 = fill_pat env ae p1 in
      let code2 = fill_pat env ae p2 in
      let (set_i, get_i) = new_local env "alt_scrut" in
      CannotFail set_i ^^^
      orElse (CannotFail get_i ^^^ code1)
             (CannotFail get_i ^^^ code2)

and alloc_pat_local env ae pat =
  let d = Freevars.pat pat in
  AllocHow.M.fold (fun v typ (dw_ty, ae, dw) ->
    let ae1, ix = VarEnv.add_direct_local env ae v in
    let prereq_type = G.(effects (dw_tag_no_children (Type typ))) in
    G.(dw_ty ^^ prereq_type, ae1, dw ^^ dw_tag_no_children (Variable (v, pat.at.left, typ, Int32.to_int ix)))
  ) d (G.nop, ae, G.nop)

and alloc_pat env ae how pat : VarEnv.t * G.t * G.t  =
  (fun (ae, code, dw) -> (ae, G.with_region pat.at code, dw)) @@
  let d = Freevars.pat pat in
  AllocHow.M.fold (fun v ty (ae, code0, dw0) ->
    let ae1, code1, dw1 = AllocHow.add_local env ae how v ty
    in (ae1, code0 ^^ code1, dw0 ^^ dw1)
  ) d (ae, G.nop, G.nop)

and compile_pat_local env ae pat : VarEnv.t * G.t * patternCode * G.t =
  (* It returns:
     - the extended environment
     - the DWARF code declaring prerequisite types
     - the code to do the pattern matching.
       This expects the  undestructed value is on top of the stack,
       consumes it, and fills the heap
       If the pattern does not match, it branches to the depth at fail_depth.
     - the DWARF code declaring the variable
  *)
  let dw_ty, ae1, dw = alloc_pat_local env ae pat in
  let fill_code = fill_pat env ae1 pat in
  ae1, dw_ty, fill_code, dw

(* Used for let patterns: If the patterns is an n-ary tuple pattern,
   we want to compile the expression accordingly, to avoid the reboxing.
*)
and compile_n_ary_pat env ae how pat =
  (* It returns:
     - the extended environment
     - the code to allocate memory
     - the arity
     - the code to do the pattern matching:
       This expects the  undestructed value is on top of the stack,
       consumes it, and fills the heap.
       If the pattern does not match, it branches to the depth at fail_depth.
     - the code declaring the DWARF variables.
  *)
  let ae1, alloc_code, dw = alloc_pat env ae how pat in
  let arity, fill_code =
    (fun (sr, code) -> sr, G.with_region pat.at code) @@
    match pat.it with
    (* Nothing to match: Do not even put something on the stack *)
    | WildP -> None, G.nop
    (* The good case: We have a tuple pattern *)
    | TupP ps when List.length ps <> 1 ->
      Some (SR.UnboxedTuple (List.length ps)),
      (* We have to fill the pattern in reverse order, to take things off the
         stack. This is only ok as long as patterns have no side effects.
      *)
      G.concat_mapi (fun i p -> orTrap env (fill_pat env ae1 p)) (List.rev ps)
    (* The general case: Create a single value, match that. *)
    | _ ->
      Some SR.Vanilla,
      orTrap env (fill_pat env ae1 pat)
  in (ae1, alloc_code, arity, fill_code, dw)

and compile_dec env pre_ae how v2en dec : VarEnv.t * G.t * (VarEnv.t -> scope_wrap) =
  (fun (pre_ae, alloc_code, mk_code, wrap) ->
       (pre_ae, G.with_region dec.at alloc_code, fun ae body_code ->
         G.with_region dec.at (mk_code ae) ^^ wrap body_code)) @@
  match dec.it with
  (* A special case for public methods *)
  (* This relies on the fact that in the top-level mutually recursive group, no shadowing happens. *)
  | LetD ({it = VarP v; _}, e) when E.NameEnv.mem v v2en ->
    let const, fill = (*Printf.printf "compile_dec LetD public\n"; *)compile_const_exp env pre_ae e in
    let fi = match const with
      | (_, Const.Message fi) -> fi
      | _ -> assert false in
    let pre_ae1 = VarEnv.add_local_public_method pre_ae v (fi, (E.NameEnv.find v v2en)) in
    G.( pre_ae1, nop, (fun ae -> fill env ae; nop), unmodified)

  (* A special case for constant expressions *)
  | LetD (p, e) when Ir_utils.is_irrefutable p && e.note.Note.const ->
    let extend, fill = compile_const_dec env pre_ae dec in
    G.( extend pre_ae, nop, (fun ae -> fill env ae; nop), unmodified)

  | LetD (p, e) ->
    let (pre_ae1, alloc_code, pat_arity, fill_code, dw) = compile_n_ary_pat env pre_ae how p in
    ( pre_ae1, alloc_code,
      (fun ae -> G.dw_statement dec.at ^^ compile_exp_as_opt env ae pat_arity e ^^ fill_code),
      fun body -> G.dw_tag (G.LexicalBlock dec.at.left) (dw ^^ body)
    )

  | VarD (name, _, e) ->
    assert AllocHow.(match M.find_opt name how with
                     | Some (LocalMut | StoreHeap | StoreStatic) -> true
                     | _ -> false);
      let pre_ae1, alloc_code, dw = AllocHow.add_local env pre_ae how name e.note.Note.typ in

      ( pre_ae1,
        alloc_code,
        (fun ae -> G.dw_statement dec.at ^^ compile_exp_vanilla env ae e ^^ Var.set_val env ae name),
        fun body_code -> G.dw_tag (G.LexicalBlock dec.at.left) (dw ^^ body_code)
      )

and compile_decs_public env pre_ae decs v2en captured_in_body : VarEnv.t * scope_wrap =
  let how = AllocHow.decs pre_ae decs captured_in_body in
  let rec go pre_ae = function
    | []          -> (pre_ae, G.nop, fun _ -> unmodified)
    | [dec]       -> compile_dec env pre_ae how v2en dec
    | (dec::decs) ->
        let (pre_ae1, alloc_code1, mk_codeW1) = compile_dec env pre_ae how v2en dec in
        let (pre_ae2, alloc_code2, mk_codeW2) = go              pre_ae1 decs in
        ( pre_ae2,
          alloc_code1 ^^ alloc_code2,
          fun ae -> let codeW1 = mk_codeW1 ae in
                    let codeW2 = mk_codeW2 ae in
                    fun body_code -> codeW1 (codeW2 body_code)
        ) in
  let (ae1, alloc_code, mk_codeW) = go pre_ae decs in
  (ae1, fun body_code -> alloc_code ^^ mk_codeW ae1 body_code)

and compile_decs env ae decs captured_in_body : VarEnv.t * scope_wrap =
  compile_decs_public env ae decs E.NameEnv.empty captured_in_body

(* This compiles expressions determined to be const as per the analysis in
   ir_passes/const.ml. See there for more details.
*)
and compile_const_exp env pre_ae exp : Const.t * (E.t -> VarEnv.t -> unit) =
  match exp.it with
  | FuncE (name, sort, control, typ_binds, args, res_tys, e) ->
      let return_tys = match control with
        | Type.Returns -> res_tys
        | Type.Replies -> []
        | Type.Promises -> assert false in
      let mk_body env ae =
        List.iter (fun v ->
          if not (VarEnv.NameEnv.mem v ae.VarEnv.vars)
          then fatal "internal error: const \"%s\": captures \"%s\", not found in static environment\n" name v
        ) (Freevars.M.keys (Freevars.exp e));
        G.dw_statement e.at ^^ compile_exp_as env ae (StackRep.of_arity (List.length return_tys)) e in
      FuncDec.closed env sort control name args mk_body return_tys exp.at
  | BlockE (decs, e) ->
    let (extend, fill1) = compile_const_decs env pre_ae decs in
    let ae' = extend pre_ae in
    let (c, fill2) = compile_const_exp env ae' e in
    (c, fun env ae ->
      let ae' = extend ae in
      fill1 env ae';
      fill2 env ae')
  | VarE v ->
    let c =
      match VarEnv.lookup_var pre_ae v with
      | Some (VarEnv.Const c) -> c
      | _ -> fatal "compile_const_exp/VarE: \"%s\" not found" v
    in
    (c, fun _ _ -> ())
  | NewObjE (Type.(Object | Module | Memory), fs, _) ->
    let static_fs = List.map (fun f ->
          let st =
            match VarEnv.lookup_var pre_ae f.it.var with
            | Some (VarEnv.Const c) -> c
            | _ -> fatal "compile_const_exp/ObjE: \"%s\" not found" f.it.var
          in f.it.name, st) fs
    in
    (Const.t_of_v (Const.Obj static_fs), fun _ _ -> ())
  | PrimE (DotPrim name, [e]) ->
    let (object_ct, fill) = compile_const_exp env pre_ae e in
    let fs = match object_ct with
      | _, Const.Obj fs -> fs
      | _ -> fatal "compile_const_exp/DotE: not a static object" in
    let member_ct = List.assoc name fs in
    (member_ct, fill)
  | PrimE (ProjPrim i, [e]) ->
    let (object_ct, fill) = compile_const_exp env pre_ae e in
    let cs = match object_ct with
      | _, Const.Array cs -> cs
      | _ -> fatal "compile_const_exp/ProjE: not a static tuple" in
    (List.nth cs i, fill)
  | LitE l -> Const.(t_of_v (Lit (const_lit_of_lit l))), (fun _ _ -> ())
  | PrimE (TupPrim, []) -> Const.t_of_v Const.Unit, (fun _ _ -> ())
  | PrimE (ArrayPrim (Const, _), es)
  | PrimE (TupPrim, es) ->
    let (cs, fills) = List.split (List.map (compile_const_exp env pre_ae) es) in
    Const.t_of_v (Const.Array cs),
    (fun env ae -> List.iter (fun fill -> fill env ae) fills)

  | _ -> assert false

and compile_const_decs env pre_ae decs : (VarEnv.t -> VarEnv.t) * (E.t -> VarEnv.t -> unit) =
  let rec go pre_ae = function
    | []          -> (fun ae -> ae), (fun _ _ -> ())
    | [dec]       -> compile_const_dec env pre_ae dec
    | (dec::decs) ->
        let (extend1, fill1) = compile_const_dec env pre_ae dec in
        let pre_ae1 = extend1 pre_ae in
        let (extend2, fill2) = go                    pre_ae1 decs in
        (fun ae -> extend2 (extend1 ae)),
        (fun env ae -> fill1 env ae; fill2 env ae) in
  go pre_ae decs

and destruct_const_pat ae pat const : VarEnv.t = match pat.it with
  | WildP -> ae
  | VarP v -> VarEnv.add_local_const ae v const
  | ObjP pfs ->
    let fs = match const with (_, Const.Obj fs) -> fs | _ -> assert false in
    List.fold_left (fun ae (pf : pat_field) ->
      match List.find_opt (fun (n, _) -> pf.it.name = n) fs with
      | Some (_, c) -> destruct_const_pat ae pf.it.pat c
      | None -> assert false
    ) ae pfs
  | AltP (p1, p2) -> destruct_const_pat ae p1 const
  | TupP ps ->
    let cs = match const with (_ , Const.Array cs) -> cs | (_, Const.Unit) -> [] | _ -> assert false in
    List.fold_left2 destruct_const_pat ae ps cs
  | LitP _ -> raise (Invalid_argument "LitP in static irrefutable pattern")
  | OptP _ -> raise (Invalid_argument "OptP in static irrefutable pattern")
  | TagP _ -> raise (Invalid_argument "TagP in static irrefutable pattern")

and compile_const_dec env pre_ae dec : (VarEnv.t -> VarEnv.t) * (E.t -> VarEnv.t -> unit) =
  (* This returns a _function_ to extend the VarEnv, instead of doing it, because
  it needs to be extended twice: Once during the pass that gets the outer, static values
  (no forward references), and then to implement the `fill`, which compiles the bodies
  of functions (may contain forward references.) *)
  match dec.it with
  (* This should only contain constants (cf. is_const_exp) *)
  | LetD (p, e) ->
    let (const, fill) = compile_const_exp env pre_ae e in
    (fun ae -> destruct_const_pat ae p const),
    (fun env ae -> fill env ae)

  | VarD _ -> fatal "compile_const_dec: Unexpected VarD"

and compile_start_func mod_env ((cu, _flavor) : Ir.prog) : E.func_with_names =
  Func.of_body mod_env [] [] (fun env ->
    let ae = VarEnv.empty_ae in
    match cu with
    | ProgU ds ->
      let _ae, codeW = compile_decs env ae ds Freevars.S.empty in
      G.(dw_tag Flags.(Compile_unit (!compilation_dir, !compilation_unit)))
        (codeW G.nop)
    | ActorU (ds, fs, up, _t) -> main_actor env ae ds fs up (*DW_TODO*)
  )

and export_actor_field env  ae (f : Ir.field) =
  (* A public actor field is guaranteed to be compiled as a PublicMethod *)
  let fi =
    match VarEnv.lookup_var ae f.it.var with
    | Some (VarEnv.PublicMethod (fi, _)) -> fi
    | _ -> assert false in

  E.add_export env (nr {
    name = Wasm.Utf8.decode (match E.mode env with
      | Flags.ICMode | Flags.RefMode ->
        Mo_types.Type.(
        match normalize f.note with
        |  Func(Shared sort,_,_,_,_) ->
           (match sort with
            | Write -> "canister_update " ^ f.it.name
            | Query -> "canister_query " ^ f.it.name)
        | _ -> assert false)
      | _ -> assert false);
    edesc = nr (FuncExport (nr fi))
  })

(* Main actor: Just return the initialization code, and export functions as needed *)
and main_actor env ae1 ds fs up =
  (* Reverse the fs, to a map from variable to exported name *)
  let v2en = E.NameEnv.from_list (List.map (fun f -> (f.it.var, f.it.name)) fs) in

  (* Compile the declarations *)
  let ae2, decls_codeW = compile_decs_public env ae1 ds v2en
    (Freevars.captured_vars (Freevars.upgrade up))
  in

  (* Export the public functions *)
  List.iter (export_actor_field env ae2) fs;

  (* Define upgrade hooks *)
  Func.define_built_in env "pre_exp" [] [] (fun env ->
    compile_exp_as env ae2 SR.unit up.pre);
  Func.define_built_in env "post_exp" [] [] (fun env ->
    compile_exp_as env ae2 SR.unit up.post);

  decls_codeW G.nop

and conclude_module env init_fi_o start_fi_o =

  FuncDec.export_async_method env;

  (match init_fi_o with
   | Some init_fi -> Dfinity.export_upgrade_methods env init_fi
   | None -> ());

  let static_roots = GC.store_static_roots env in

  (* add beginning-of-heap pointer, may be changed by linker *)
  (* needs to happen here now that we know the size of static memory *)
  E.add_global32 env "__heap_base" Immutable (E.get_end_of_static_memory env);
  E.export_global env "__heap_base";

  (* Wrap the start function with the RTS initialization *)
  let rts_start_fi = E.add_fun env "rts_start" (Func.of_body env [] [] (fun env1 ->
    Heap.get_heap_base env ^^ Heap.set_heap_ptr env ^^
    match start_fi_o with
    | Some fi ->
      G.i (Call fi)
    | None ->
      Lifecycle.set env Lifecycle.PreInit
  )) in

  Dfinity.default_exports env;


  GC.register env static_roots (E.get_end_of_static_memory env);

  let func_imports = E.get_func_imports env in
  let ni = List.length func_imports in
  let ni' = Int32.of_int ni in

  let other_imports = E.get_other_imports env in

  let memories = [nr {mtype = MemoryType {min = E.mem_size env; max = None}} ] in

  let funcs = E.get_funcs env in

  let data = List.map (fun (offset, init) -> nr {
    index = nr 0l;
    offset = nr (G.to_instr_list (compile_unboxed_const offset));
    init;
    }) (E.get_static_memory env) in

  let elems = List.map (fun (fi, fp) -> nr {
    index = nr 0l;
    offset = nr (G.to_instr_list (compile_unboxed_const fp));
    init = [ nr fi ];
    }) (E.get_elems env) in

  let table_sz = E.get_end_of_table env in

  let module_ = {
      types = List.map nr (E.get_types env);
      funcs = List.map (fun (f,_,_) -> f) funcs;
      tables = [ nr { ttype = TableType ({min = table_sz; max = Some table_sz}, FuncRefType) } ];
      elems;
      start = Some (nr rts_start_fi);
      globals = E.get_globals env;
      memories;
      imports = func_imports @ other_imports;
      exports = E.get_exports env;
      data
    } in

  let emodule =
    let open Wasm_exts.CustomModule in
    { module_;
      dylink = None;
      name = {
        module_ = None;
        function_names =
            List.mapi (fun i (f,n,_) -> Int32.(add ni' (of_int i), n)) funcs;
        locals_names =
            List.mapi (fun i (f,_,ln) -> Int32.(add ni' (of_int i), ln)) funcs;
      };
    } in

  match E.get_rts env with
  | None -> emodule
  | Some rts -> Linking.LinkModule.link emodule "rts" rts

let compile mode module_name rts (prog : Ir.prog) : Wasm_exts.CustomModule.extended_module =
  let env = E.mk_global mode rts Dfinity.trap_with Lifecycle.end_ in

  Heap.register_globals env;
  Stack.register_globals env;

  Dfinity.system_imports env;
  RTS.system_imports env;
  RTS_Exports.system_exports env;

  let start_fun = compile_start_func env prog in
  let start_fi = E.add_fun env "start" start_fun in
  let init_fi_o, start_fi_o = match E.mode env with
    | Flags.(ICMode | RefMode) ->
      (Some (Dfinity.export_init env start_fi), None)
    | Flags.WASIMode ->
      (Some (Dfinity.export_wasi_start env start_fi), None)
    | Flags.WasmMode ->
      (None, Some (nr start_fi))
  in

  conclude_module env init_fi_o start_fi_o<|MERGE_RESOLUTION|>--- conflicted
+++ resolved
@@ -5552,28 +5552,19 @@
     Func.of_body outer_env (["clos", I32Type] @ arg_names) retty (fun env -> G.with_region at (
       let get_closure = G.i (LocalGet (nr 0l)) in
 
-<<<<<<< HEAD
-      let (ae1 (* DW TODO *)), closure_code = restore_env env ae0 get_closure in
-=======
       let ae1, closure_codeW = restore_env env ae0 get_closure in
->>>>>>> c0b4ade2
 
       (* Add nested DWARF *)
       (* prereq has side effects (i.e. creating DW types) that must happen before generating
          DWARF for the formal parameters, so we have to strictly evaluate *)
       let prereq_types = G.(effects (concat_map (fun arg -> dw_tag_no_children (Type arg.note)) args)) in
 
-<<<<<<< HEAD
       (* Add arguments to the environment (shifted by 1) *)
       let ae2, dw_args = bind_args env ae1 1 args in
       prereq_types ^^
       G.(dw_tag (Subprogram (name, at.left)))
         (dw_args ^^
-         closure_code ^^
-         mk_body env ae2)
-=======
-      closure_codeW (mk_body env ae2)
->>>>>>> c0b4ade2
+         closure_codeW (mk_body env ae2))
     ))
 
   let message_start env sort = match sort with
@@ -5623,13 +5614,8 @@
     end else begin
       assert (control = Type.Returns);
       ( Const.t_of_v (Const.Fun fi), fun env ae ->
-<<<<<<< HEAD
-        let restore_no_env _env ae _ = (ae, G.nop) in
+        let restore_no_env _env ae _ = ae, unmodified in
         fill (compile_local_function env ae restore_no_env name args mk_body ret_tys at)
-=======
-        let restore_no_env _env ae _ = ae, unmodified in
-        fill (compile_local_function env ae restore_no_env args mk_body ret_tys at)
->>>>>>> c0b4ade2
       )
     end
 
