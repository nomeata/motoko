--- conflicted
+++ resolved
@@ -123,12 +123,7 @@
       phase transform_name name;
       let prog' : Ir.prog = transform prog in
       dump_ir Flags.dump_lowering prog';
-<<<<<<< HEAD
       Check_ir.check_prog env transform_name prog;
-=======
-      (* Check_ir.check_prog env prog; *)
-      Check_ir.check_prog env prog';
->>>>>>> 3cb052b6
       prog'
     end
   else prog
