open Printf

type stat_env = Typing.scope
type dyn_env = Interpret.scope
type env = stat_env * dyn_env


(* Diagnostics *)

let phase heading name =
  if !Flags.verbose then printf "-- %s %s:\n%!" heading name

let error at cat text =
  Error { Diag.sev = Diag.Error; at; cat; text }

let print_ce =
  Type.ConSet.iter (fun c ->
    let eq, params, typ = Type.strings_of_kind (Con.kind c) in
    printf "type %s%s %s %s\n" (Con.to_string c) params eq typ
  )

let print_stat_ve =
  Type.Env.iter (fun x t ->
    let t' = Type.as_immut t in
    printf "%s %s : %s\n"
      (if t == t' then "let" else "var") x (Type.string_of_typ t')
  )

let print_dyn_ve scope =
  Value.Env.iter (fun x d ->
    let t = Type.Env.find x scope.Typing.val_env in
    let t' = Type.as_immut t in
    printf "%s %s : %s = %s\n"
      (if t == t' then "let" else "var") x
      (Type.string_of_typ t') (Value.string_of_def d)
  )

let print_scope senv scope dve =
  print_ce scope.Typing.con_env;
  print_dyn_ve senv dve

let print_val _senv v t =
  printf "%s : %s\n" (Value.string_of_val v) (Type.string_of_typ t)

(* Dumping *)

let dump_prog flag prog =
    if !flag then
      Wasm.Sexpr.print 80 (Arrange.prog prog)
    else ()

let dump_ir flag prog_ir =
    if !flag then
      Wasm.Sexpr.print 80 (Arrange_ir.prog prog_ir)
    else ()

(* Parsing *)

type rel_path = string

type parse_result = (Syntax.prog * rel_path) Diag.result

let parse_with mode lexer parse name =
  try
    phase "Parsing" name;
    lexer.Lexing.lex_curr_p <-
      {lexer.Lexing.lex_curr_p with Lexing.pos_fname = name};
    let prog = parse (Lexer.token mode) lexer name in
    dump_prog Flags.dump_parse prog;
    Ok prog
  with
    | Lexer.Error (at, msg) ->
      error at "syntax" msg
    | Parser.Error ->
      error (Lexer.region lexer) "syntax" "unexpected token"

let parse_string s name : parse_result =
  let lexer = Lexing.from_string s in
  let parse = Parser.parse_prog in
  match parse_with Lexer.Normal lexer parse name with
  | Ok prog -> Diag.return (prog, Filename.current_dir_name)
  | Error e -> Error [e]

let parse_file filename : parse_result =
  let ic = open_in filename in
  let lexer = Lexing.from_channel ic in
  let parse = Parser.parse_prog in
  let name = Filename.basename filename in
  let result = parse_with Lexer.Normal lexer parse name in
  close_in ic;
  match result with
  | Ok prog -> Diag.return (prog, filename)
  | Error e -> Error [e]

let parse_files =
  Diag.traverse parse_file

(* Import file name resolution *)

type resolve_result = (Syntax.prog * Resolve_import.S.t) Diag.result

let resolve_prog (prog, base) : resolve_result =
  Diag.map_result
    (fun libraries -> (prog, libraries))
    (Resolve_import.resolve prog base)

let resolve_progs =
  Diag.traverse resolve_prog


(* Typechecking *)

let infer_prog senv prog
  : (Type.typ * Typing.scope) Diag.result =
  phase "Checking" prog.Source.note;
  let r = Typing.infer_prog senv prog in
  if !Flags.trace && !Flags.verbose then begin
    match r with
    | Ok ((_, scope), _) ->
      print_ce scope.Typing.con_env;
      print_stat_ve scope.Typing.val_env;
      dump_prog Flags.dump_tc prog;
    | Error _ -> ()
  end;
  r

<<<<<<< HEAD

let declare_import (f, (prog:Syntax.prog)) =
  let open Source in
  match prog.it with
  |  [{it = Syntax.ExpD _;_}] ->
     { it = Syntax.LetD
              ( { it = Syntax.VarP (Syntax.id_of_full_path f)
                ; at = no_region
                ; note = Type.Pre
                }
              , { it = Syntax.BlockE prog.it
                ; at = no_region
                ; note = Syntax.empty_typ_note
                }
              )
     ; at = no_region
     ; note = Syntax.empty_typ_note
     }
  |  ds ->
     { it = Syntax.ModuleD
              (  Syntax.id_of_full_path f
              , ds
              )
     ; at = no_region
     ; note = Syntax.empty_typ_note
     }


let combine_files imports progs : Syntax.prog =
    let open Source in
    ( List.map declare_import imports
      @ List.concat (List.map (fun p -> p.it) progs)
    ) @@ no_region

let check_with parse infer senv name : check_result =
  Diag.bind parse (fun parse_result ->
    Diag.bind (load_imports parse_result) (fun (imports, progs) ->
      let prog = combine_files imports progs in
      Diag.map_result (fun (t, scope) -> (prog, t, scope))
        (check_prog infer senv name prog)
=======
let rec typecheck_progs senv progs : Typing.scope Diag.result =
  match progs with
  | [] -> Diag.return senv
  | p::ps ->
    Diag.bind (infer_prog senv p) (fun (_t, sscope) ->
      let senv' = Typing.adjoin_scope senv sscope in
      typecheck_progs senv' ps
>>>>>>> f8739b16
    )

let typecheck_library senv filename prog : Typing.scope Diag.result =
  phase "Checking" prog.Source.note;
  Typing.check_library senv (filename, prog)


(* Imported file loading *)

(*
Loading a file (or string) implies lexing, parsing, resolving imports to
libraries, and typechecking.
The resulting prog is typechecked.
The Typing.scope field in load_result is the accumulated scope.
When we load a declaration (i.e from the REPL), we also care about the type
and the newly added scopes, so these are returned separately.
*)

type load_result =
  (Syntax.libraries * Syntax.prog list * Typing.scope) Diag.result

type load_decl_result =
  (Syntax.libraries * Syntax.prog * Typing.scope * Type.typ * Typing.scope) Diag.result

let chase_imports senv0 imports : (Syntax.libraries * Typing.scope) Diag.result =
  (*
  This function loads and type-checkes the files given in `imports`,
  including any further dependencies.

  The resulting `Syntax.libraries` list is in dependency order. To achieve this,
  the function go below does an depth-first traversal of the import DAG.
  * To detected illegal cycles, pending is a set of filenames that we started
    processing, but did not add yet.
  * To avoid duplicates, i.e. load each file at most once, we check the
    senv.
  * We accumulate the resulting libraries in reverse order, for O(1) appending.
  *)

  let open Resolve_import.S in
  let pending = ref empty in
  let senv = ref senv0 in
  let libraries = ref [] in

  let rec go f =
    if Type.Env.mem f !senv.Typing.lib_env then
      Diag.return ()
    else if mem f !pending then
      Error [{
        Diag.sev = Diag.Error; at = Source.no_region; cat = "import";
        text = Printf.sprintf "file %s must not depend on itself" f
      }]
    else begin
      pending := add f !pending;
      Diag.bind (parse_file f) (fun (prog, base) ->
      Diag.bind (Static.prog prog) (fun () ->
      Diag.bind (Resolve_import.resolve prog base) (fun more_imports ->
      Diag.bind (go_set more_imports) (fun () ->
      Diag.bind (typecheck_library !senv f prog) (fun sscope ->
      libraries := (f, prog) :: !libraries; (* NB: Conceptually an append *)
      senv := Typing.adjoin_scope !senv sscope;
      pending := remove f !pending;
      Diag.return ()
      )))))
    end
    and go_set todo = Diag.traverse_ go (elements todo)
  in
  Diag.map_result (fun () -> (List.rev !libraries, !senv)) (go_set imports)

let load_progs parse senv : load_result =
  Diag.bind parse (fun parsed ->
  Diag.bind (resolve_progs parsed) (fun rs ->
  let progs' = List.map fst rs in
  let libraries =
    List.fold_left Resolve_import.S.union Resolve_import.S.empty
    (List.map snd rs) in
  Diag.bind (chase_imports senv libraries) (fun (libraries, senv') ->
  Diag.bind (typecheck_progs senv' progs') (fun senv'' ->
  Diag.return (libraries, progs', senv'')
  ))))

let load_decl parse_one senv : load_decl_result =
  Diag.bind parse_one (fun parsed ->
  Diag.bind (resolve_prog parsed) (fun (prog, libraries) ->
  Diag.bind (chase_imports senv libraries) (fun (libraries, senv') ->
  Diag.bind (infer_prog senv' prog) (fun (t, sscope) ->
  let senv'' = Typing.adjoin_scope senv' sscope in
  Diag.return (libraries, prog, senv'', t, sscope)
  ))))


(* Interpretation (Source) *)

let interpret_prog denv prog : (Value.value * Interpret.scope) option =
  try
    phase "Interpreting" prog.Source.note;
    match Interpret.interpret_prog denv prog with
    | None, _ -> None
    | Some v, scope -> Some (v, scope)
  with exn ->
    (* For debugging, should never happen. *)
    Interpret.print_exn exn;
    None

let rec interpret_libraries denv libraries : Interpret.scope =
  match libraries with
  | [] -> denv
  | (f, p)::libs ->
    phase "Interpreting" p.Source.note;
    let dscope = Interpret.interpret_library denv (f, p) in
    let denv' = Interpret.adjoin_scope denv dscope in
    interpret_libraries denv' libs

let rec interpret_progs denv progs : Interpret.scope option =
  match progs with
  | [] -> Some denv
  | p::ps ->
    match interpret_prog denv p with
    | Some (_v, dscope) ->
      let denv' = Interpret.adjoin_scope denv dscope in
      interpret_progs denv' ps
    | None -> None

let interpret_files (senv0, denv0) files : (Typing.scope * Interpret.scope) Diag.result =
  Diag.bind (Diag.flush_messages
    (load_progs (parse_files files) senv0))
    (fun (libraries, progs, senv1) ->
  let denv1 = interpret_libraries denv0 libraries in
  match interpret_progs denv1 progs with
  | None -> Error []
  | Some denv2 -> Diag.return (senv1, denv2)
  )


(* Prelude *)

let prelude_name = "prelude"

let prelude_error phase (msgs : Diag.messages) =
  Printf.eprintf "%s prelude failed\n" phase;
  Diag.print_messages msgs;
  exit 1

let typecheck_prelude () : Syntax.prog * stat_env =
  let lexer = Lexing.from_string Prelude.prelude in
  let parse = Parser.parse_prog in
  match parse_with Lexer.Privileged lexer parse prelude_name with
  | Error e -> prelude_error "parsing" [e]
  | Ok prog ->
    let senv0 = Typing.empty_scope  in
    match infer_prog senv0 prog with
    | Error es -> prelude_error "checking" es
    | Ok ((_t, sscope), msgs) ->
      let senv1 = Typing.adjoin_scope senv0 sscope in
      prog, senv1

let prelude, initial_stat_env = typecheck_prelude ()

let run_prelude () : dyn_env =
  match interpret_prog Interpret.empty_scope prelude with
  | None -> prelude_error "initializing" []
  | Some (_v, dscope) ->
    Interpret.adjoin_scope Interpret.empty_scope dscope

let initial_dyn_env = run_prelude ()

let initial_env = (initial_stat_env, initial_dyn_env)


(* Only checking *)

type check_result = unit Diag.result

let check_files files : check_result =
  Diag.ignore (load_progs (parse_files files) initial_stat_env)

let check_string s name : check_result =
  Diag.ignore (load_decl (parse_string s name) initial_stat_env)


(* Running *)

let run_files files : unit Diag.result =
  Diag.ignore (interpret_files initial_env files)


(* Interactively *)

let continuing = ref false

let lexer_stdin buf len =
  let prompt = if !continuing then "  " else "> " in
  printf "%s" prompt; flush_all ();
  continuing := true;
  let rec loop i =
    if i = len then i else
    let ch = input_char stdin in
    Bytes.set buf i ch;
    if ch = '\n' then i + 1 else loop (i + 1)
  in loop 0

let parse_lexer lexer : parse_result =
  let open Lexing in
  if lexer.lex_curr_pos >= lexer.lex_buffer_len - 1 then continuing := false;
  match parse_with Lexer.Normal lexer Parser.parse_prog_interactive "stdin" with
  | Error e ->
    Lexing.flush_input lexer;
    (* Reset beginning-of-line, too, to sync consecutive positions. *)
    lexer.lex_curr_p <- {lexer.lex_curr_p with pos_bol = 0};
    Error [e]
  | Ok prog -> Diag.return (prog, Filename.current_dir_name)

let is_exp dec = match dec.Source.it with Syntax.ExpD _ -> true | _ -> false

let output_scope (senv, _) t v sscope dscope =
  print_scope senv sscope dscope.Interpret.val_env;
  if v <> Value.unit then print_val senv v t

let run_stdin lexer (senv, denv) : env option =
  match load_decl (parse_lexer lexer) senv with
  | Error msgs ->
    Diag.print_messages msgs;
    if !Flags.verbose then printf "\n";
    None
  | Ok ((libraries, prog, senv', t, sscope), msgs) ->
    Diag.print_messages msgs;
    let denv' = interpret_libraries denv libraries in
    match interpret_prog denv' prog with
    | None ->
      if !Flags.verbose then printf "\n";
      None
    | Some (v, dscope) ->
      phase "Finished" "stdin";
      let denv' = Interpret.adjoin_scope denv dscope in
      let env' = (senv', denv') in
      (* TBR: hack *)
      let t', v' =
        if prog.Source.it <> [] && is_exp (Lib.List.last prog.Source.it)
        then t, v
        else Type.unit, Value.unit
      in
      output_scope env' t' v' sscope dscope;
      if !Flags.verbose then printf "\n";
      Some env'

let run_files_and_stdin files =
  let lexer = Lexing.from_function lexer_stdin in
  Diag.bind (interpret_files initial_env files) (fun env ->
    let rec loop env = loop (Lib.Option.get (run_stdin lexer env) env) in
    try loop env with End_of_file ->
      printf "\n%!";
      Diag.return ()
  )


(* IR transforms *)

let transform transform_name trans env prog name =
  phase transform_name name;
  let prog_ir' : Ir.prog = trans env prog in
  dump_ir Flags.dump_lowering prog_ir';
  Check_ir.check_prog env transform_name prog_ir';
  prog_ir'

let transform_if transform_name trans flag env prog name =
  if flag then transform transform_name trans env prog name
  else prog

let desugar env lib_env libraries progs name =
  phase "Desugaring" name;
  let prog_ir' : Ir.prog = Desugar.transform_graph lib_env libraries progs in
  dump_ir Flags.dump_lowering prog_ir';
  Check_ir.check_prog env "Desugaring" prog_ir';
  prog_ir'

let await_lowering =
  transform_if "Await Lowering" (fun _ -> Await.transform)

let async_lowering =
  transform_if "Async Lowering" Async.transform

let serialization =
  transform_if "Synthesizing serialization code" Serialization.transform

let tailcall_optimization =
  transform_if "Tailcall optimization" (fun _ -> Tailcall.transform)

let show_translation =
  transform_if "Translate show" Show.transform


(* Compilation *)

type compile_mode = Compile.mode = WasmMode | DfinityMode
type compile_result = (CustomModule.extended_module, Diag.messages) result

let name_progs progs =
  if progs = []
  then "empty"
  else (Lib.List.last progs).Source.note

let lower_prog senv lib_env libraries progs name =
  let prog_ir = desugar senv lib_env libraries progs name in
  let prog_ir = await_lowering !Flags.await_lowering initial_stat_env prog_ir name in
  let prog_ir = async_lowering !Flags.async_lowering initial_stat_env prog_ir name in
  let prog_ir = serialization !Flags.await_lowering initial_stat_env prog_ir name in
  let prog_ir = tailcall_optimization true initial_stat_env prog_ir name in
  let prog_ir = show_translation true initial_stat_env prog_ir name in
  prog_ir

let compile_prog mode lib_env libraries progs : compile_result =
  let prelude_ir = Desugar.transform prelude in
  let name = name_progs progs in
  let prog_ir = lower_prog initial_stat_env lib_env libraries progs name in
  phase "Compiling" name;
  let module_ = Compile.compile mode name prelude_ir [prog_ir] in
  Ok module_

let compile_files mode files : compile_result =
  match load_progs (parse_files files) initial_stat_env with
  | Error msgs -> Error msgs
  | Ok ((libraries, progs, senv), msgs) ->
    Diag.print_messages msgs;
    compile_prog mode senv.Typing.lib_env libraries progs

let compile_string mode s name : compile_result =
  match load_decl (parse_string s name) initial_stat_env with
  | Error msgs -> Error msgs
  | Ok ((libraries, prog, senv, _t, _sscope), msgs) ->
    Diag.print_messages msgs;
    compile_prog mode senv.Typing.lib_env libraries [prog]


(* Interpretation (IR) *)

let interpret_ir_prog inp_env libraries progs =
  let prelude_ir = Desugar.transform prelude in
  let name = name_progs progs in
  let prog_ir = lower_prog initial_stat_env inp_env libraries progs name in
  phase "Interpreting" name;
  let denv0 = Interpret_ir.empty_scope in
  let dscope = Interpret_ir.interpret_prog denv0 prelude_ir in
  let denv1 = Interpret_ir.adjoin_scope denv0 dscope in
  let _ = Interpret_ir.interpret_prog denv1 prog_ir in
  ()

let interpret_ir_files files =
  match load_progs (parse_files files) initial_stat_env with
  | Error msgs -> Error msgs
  | Ok ((libraries, progs, senv), msgs) ->
    Diag.print_messages msgs;
    interpret_ir_prog senv.Typing.lib_env libraries progs;
    Diag.return ()<|MERGE_RESOLUTION|>--- conflicted
+++ resolved
@@ -124,48 +124,6 @@
   end;
   r
 
-<<<<<<< HEAD
-
-let declare_import (f, (prog:Syntax.prog)) =
-  let open Source in
-  match prog.it with
-  |  [{it = Syntax.ExpD _;_}] ->
-     { it = Syntax.LetD
-              ( { it = Syntax.VarP (Syntax.id_of_full_path f)
-                ; at = no_region
-                ; note = Type.Pre
-                }
-              , { it = Syntax.BlockE prog.it
-                ; at = no_region
-                ; note = Syntax.empty_typ_note
-                }
-              )
-     ; at = no_region
-     ; note = Syntax.empty_typ_note
-     }
-  |  ds ->
-     { it = Syntax.ModuleD
-              (  Syntax.id_of_full_path f
-              , ds
-              )
-     ; at = no_region
-     ; note = Syntax.empty_typ_note
-     }
-
-
-let combine_files imports progs : Syntax.prog =
-    let open Source in
-    ( List.map declare_import imports
-      @ List.concat (List.map (fun p -> p.it) progs)
-    ) @@ no_region
-
-let check_with parse infer senv name : check_result =
-  Diag.bind parse (fun parse_result ->
-    Diag.bind (load_imports parse_result) (fun (imports, progs) ->
-      let prog = combine_files imports progs in
-      Diag.map_result (fun (t, scope) -> (prog, t, scope))
-        (check_prog infer senv name prog)
-=======
 let rec typecheck_progs senv progs : Typing.scope Diag.result =
   match progs with
   | [] -> Diag.return senv
@@ -173,7 +131,6 @@
     Diag.bind (infer_prog senv p) (fun (_t, sscope) ->
       let senv' = Typing.adjoin_scope senv sscope in
       typecheck_progs senv' ps
->>>>>>> f8739b16
     )
 
 let typecheck_library senv filename prog : Typing.scope Diag.result =
