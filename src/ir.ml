(* Patterns *)

type pat = pat' Source.phrase
and pat' =
  | WildP                                      (* wildcard *)
  | VarP of Syntax.id                          (* variable *)
  | LitP of Syntax.lit                         (* literal *)
  | TupP of pat list                           (* tuple *)
  | OptP of pat                                (* option *)
  | AltP of pat * pat                          (* disjunctive *)

(* Expressions *)

type exp = exp' Source.phrase
and exp' =
  | PrimE of string                            (* primitive *)
  | VarE of Syntax.id                          (* variable *)
  | LitE of Syntax.lit                         (* literal *)
  | UnE of Syntax.unop * exp                   (* unary operator *)
  | BinE of exp * Syntax.binop * exp           (* binary operator *)
  | RelE of exp * Syntax.relop * exp           (* relational operator *)
  | TupE of exp list                           (* tuple *)
  | ProjE of exp * int                         (* tuple projection *)
  | OptE of exp                                (* option injection *)
  | ActorE of Syntax.id * exp_field list       (* actor *)
  | DotE of exp * Syntax.name                  (* object projection *)
  | AssignE of exp * exp                       (* assignment *)
  | ArrayE of Syntax.mut * exp list            (* array *)
  | IdxE of exp * exp                          (* array indexing *)
  | CallE of Value. call_conv * exp * Syntax.typ list * exp (* function call *)
  | BlockE of dec list                         (* block *)
  | IfE of exp * exp * exp                     (* conditional *)
  | SwitchE of exp * case list                 (* switch *)
  | WhileE of exp * exp                        (* while-do loop *)
  | LoopE of exp * exp option                  (* do-while loop *)
  | ForE of pat * exp * exp                    (* iteration *)
  | LabelE of Syntax.id * Syntax.typ * exp     (* label *)
  | BreakE of Syntax.id * exp                  (* break *)
  | RetE of exp                                (* return *)
  | AsyncE of exp                              (* async *)
  | AwaitE of exp                              (* await *)
  | AssertE of exp                             (* assertion *)
  | IsE of exp * exp                           (* instance-of *)
  | DeclareE of Syntax.id * Type.typ * exp     (* local promise (internal) *)
  | DefineE of Syntax.id * Syntax.mut * exp    (* promise fulfillment (internal) *)
  | NewObjE of Syntax.obj_sort * (Syntax.name * Syntax.id) list (* make an object, preserving mutable identity (internal) *)

and exp_field = exp_field' Source.phrase
and exp_field' = {name : Syntax.name; id : Syntax.id; exp : exp; mut : Syntax.mut; priv : Syntax.priv}

and case = case' Source.phrase
and case' = {pat : pat; exp : exp}


(* Declarations *)

and dec = dec' Source.phrase
and dec' =
  | ExpD of exp                                        (* plain expression *)
  | LetD of pat * exp                                  (* immutable *)
  | VarD of Syntax.id * exp                                   (* mutable *)
  | FuncD of Value.call_conv * Syntax.id * Syntax.typ_bind list * pat * Syntax.typ * exp (* function *)
  | TypD of Syntax.id * Syntax.typ_bind list * Syntax.typ                   (* type *)
<<<<<<< HEAD
  | ActorClassD of Value.call_conv * Syntax.id (*term id*) * Syntax.id (*type id*) * Syntax.typ_bind list * pat * Syntax.id * exp_field list
=======
>>>>>>> 0a902cf4


(* Program *)

type prog = prog' Source.phrase
and prog' = dec list<|MERGE_RESOLUTION|>--- conflicted
+++ resolved
@@ -61,10 +61,6 @@
   | VarD of Syntax.id * exp                                   (* mutable *)
   | FuncD of Value.call_conv * Syntax.id * Syntax.typ_bind list * pat * Syntax.typ * exp (* function *)
   | TypD of Syntax.id * Syntax.typ_bind list * Syntax.typ                   (* type *)
-<<<<<<< HEAD
-  | ActorClassD of Value.call_conv * Syntax.id (*term id*) * Syntax.id (*type id*) * Syntax.typ_bind list * pat * Syntax.id * exp_field list
-=======
->>>>>>> 0a902cf4
 
 
 (* Program *)
