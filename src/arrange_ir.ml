open Source
open Ir
open Wasm.Sexpr

let ($$) head inner = Node (head, inner)

let rec exp e = match e.it with
  | VarE i              -> "VarE"    $$ [id i]
  | LitE l              -> "LitE"    $$ [Arrange.lit l]
  | UnE (uo, e)         -> "UnE"     $$ [Arrange.unop uo; exp e]
  | BinE (e1, bo, e2)   -> "BinE"    $$ [exp e1; Arrange.binop bo; exp e2]
  | RelE (e1, ro, e2)   -> "RelE"    $$ [exp e1; Arrange.relop ro; exp e2]
  | TupE es             -> "TupE"    $$ List.map exp es
  | ProjE (e, i)        -> "ProjE"   $$ [exp e; Atom (string_of_int i)]
  | ActorE (i, efs)     -> "ActorE"  $$ [id i] @ List.map exp_field efs
  | DotE (e, n)         -> "DotE"    $$ [exp e; name n]
  | AssignE (e1, e2)    -> "AssignE" $$ [exp e1; exp e2]
  | ArrayE (m, es)      -> "ArrayE"  $$ [Arrange.mut m] @ List.map exp es
  | IdxE (e1, e2)       -> "IdxE"    $$ [exp e1; exp e2]
  | CallE (cc, e1, ts, e2) -> "CallE" $$ [call_conv cc; exp e1] @ List.map Arrange.typ ts @ [exp e2]
  | BlockE ds           -> "BlockE"  $$ List.map dec ds
  | IfE (e1, e2, e3)    -> "IfE"     $$ [exp e1; exp e2; exp e3]
  | SwitchE (e, cs)     -> "SwitchE" $$ [exp e] @ List.map case cs
  | WhileE (e1, e2)     -> "WhileE"  $$ [exp e1; exp e2]
  | LoopE (e1, None)    -> "LoopE"   $$ [exp e1]
  | LoopE (e1, Some e2) -> "LoopE"   $$ [exp e1; exp e2]
  | ForE (p, e1, e2)    -> "ForE"    $$ [pat p; exp e1; exp e2]
  | LabelE (i, t, e)    -> "LabelE"  $$ [id i; Arrange.typ t; exp e]
  | BreakE (i, e)       -> "BreakE"  $$ [id i; exp e]
  | RetE e              -> "RetE"    $$ [exp e]
  | AsyncE e            -> "AsyncE"  $$ [exp e]
  | AwaitE e            -> "AwaitE"  $$ [exp e]
  | AssertE e           -> "AssertE" $$ [exp e]
  | IsE (e1, e2)        -> "IsE"     $$ [exp e1; exp e2]
  | OptE e              -> "OptE"    $$ [exp e]
  | PrimE p             -> "PrimE"   $$ [Atom p]
  | DeclareE (i, t, e1) -> "DeclareE" $$ [id i; exp e1]
  | DefineE (i, m, e1)  -> "DefineE" $$ [id i; Arrange.mut m; exp e1]
  | NewObjE (s, nameids)-> "NewObjE" $$ (Arrange.obj_sort s ::
                                              List.fold_left (fun flds (n,i) ->
                                                  (name n)::(id i):: flds) [] nameids)

and pat p = match p.it with
  | WildP         -> Atom "WildP"
  | VarP i        -> "VarP"       $$ [ id i]
  | TupP ps       -> "TupP"       $$ List.map pat ps
  | LitP l        -> "LitP"       $$ [ Arrange.lit l ]
  | OptP p        -> "OptP"       $$ [ pat p ]
  | AltP (p1,p2)  -> "AltP"       $$ [ pat p1; pat p2 ]

and case c = "case" $$ [pat c.it.pat; exp c.it.exp]

and prim p = Atom (Type.string_of_prim p)

and exp_field (ef : exp_field)
  = (Syntax.string_of_name ef.it.name.it) $$ [id ef.it.id; exp ef.it.exp; Arrange.mut ef.it.mut; Arrange.priv ef.it.priv]

and id i = Atom i.it

and name n = Atom (Syntax.string_of_name n.it)

and call_conv cc = Atom (Value.string_of_call_conv cc)

and dec d = match d.it with
  | ExpD e ->      "ExpD" $$ [exp e ]
  | LetD (p, e) -> "LetD" $$ [pat p; exp e]
  | VarD (i, e) -> "VarD" $$ [id i; exp e]
  | FuncD (cc, i, tp, p, t, e) ->
    "FuncD" $$ [call_conv cc; id i] @ List.map Arrange.typ_bind tp @ [pat p; Arrange.typ t; exp e]
  | TypD (i, tp, t) ->
    "TypD" $$ [id i] @ List.map Arrange.typ_bind tp @ [Arrange.typ t]
<<<<<<< HEAD
  | ActorClassD (cc, i, j, tp, p, i', efs) ->
    "ActorClassD" $$ Atom (Value.string_of_call_conv cc) :: id i :: id j :: List.map Arrange.typ_bind tp @ [pat p; id i'] @ List.map exp_field efs
=======
>>>>>>> 0a902cf4

and prog prog = "BlockE"  $$ List.map dec prog.it<|MERGE_RESOLUTION|>--- conflicted
+++ resolved
@@ -69,10 +69,5 @@
     "FuncD" $$ [call_conv cc; id i] @ List.map Arrange.typ_bind tp @ [pat p; Arrange.typ t; exp e]
   | TypD (i, tp, t) ->
     "TypD" $$ [id i] @ List.map Arrange.typ_bind tp @ [Arrange.typ t]
-<<<<<<< HEAD
-  | ActorClassD (cc, i, j, tp, p, i', efs) ->
-    "ActorClassD" $$ Atom (Value.string_of_call_conv cc) :: id i :: id j :: List.map Arrange.typ_bind tp @ [pat p; id i'] @ List.map exp_field efs
-=======
->>>>>>> 0a902cf4
 
 and prog prog = "BlockE"  $$ List.map dec prog.it