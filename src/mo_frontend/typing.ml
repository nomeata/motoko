--- conflicted
+++ resolved
@@ -2269,11 +2269,12 @@
           cub.note <- {note_typ = typ; note_eff = T.Triv};
           let imp_typ = match cub.it with
             | ModuleU _ -> typ
-<<<<<<< HEAD
             | ActorClassU  (sp, id, p, _, self_id, fields) ->
+              if Syntax.is_anonymous id then
+                error env cub.at "bad import: expected a named actor class but found an anonymous actor class: only named actor classes can be imported";
               let con, fun_typ = begin
                   match T.normalize typ with
-                  | T.Func (sort, control, [], ts1, [T.Con(con,[]) as t2]) ->
+                  | T.Func (sort, control, [], ts1, [T.Con(con, []) as t2]) ->
                     con, T.Func (sort, control, [T.scope_bind],
                             ts1,
                             [T.Async (T.Var (T.default_scope_var, 0), t2)])
@@ -2284,23 +2285,11 @@
                  { T.lab = id.it; T.typ = T.Typ con };
                  { T.lab = id.it; T.typ = fun_typ }
               ])
-            | _ -> assert false
-=======
-            | ActorClassU _ ->
-              begin
-              match T.normalize typ with
-              | T.Func (sort, control, [], ts1, [t2]) ->
-                T.Func (sort, control, [T.scope_bind],
-                        ts1,
-                        [T.Async (T.Var (T.default_scope_var, 0), t2)])
-              | _ -> assert false
-              end
             | ActorU _ ->
               error env cub.at "bad import: expected a module or actor class but found an actor"
             | ProgU _ ->
               (* this shouldn't really happen, as an imported program should be rewritten to a module *)
               error env cub.at "compiler bug: expected a module or actor class but found a program, i.e. a sequence of declarations"
->>>>>>> 4c4723c5
           in
           Scope.lib lib.note imp_typ
         ) lib
