--- conflicted
+++ resolved
@@ -158,42 +158,15 @@
   | ParT t              -> "ParT" $$ [typ t]
   | PathT (p, i, ts)         -> "PathT" $$ [path p; id i] @ List.map typ ts
 
-
-<<<<<<< HEAD
-and id i = Atom i.it
-and con_id i = Atom i.it
-
-and name n = Atom (string_of_name n.it)
-
-=======
->>>>>>> ec836ad0
 and dec d = match d.it with
   | ExpD e -> "ExpD" $$ [exp e ]
   | LetD (p, e) -> "LetD" $$ [pat p; exp e]
-<<<<<<< HEAD
-  | VarD (i, e) -> "VarD" $$ [id i; exp e]
-  | FuncD (s, i, tp, p, t, e) ->
-    "FuncD" $$ [
-      Atom (Type.string_of_typ d.note.note_typ);
-      Atom (sharing s.it);
-      id i] @
-      List.map typ_bind tp @ [
-      pat p;
-      typ t;
-      exp e
-    ]
-  | TypD (i, tp, t) ->
-    "TypD" $$ [con_id i] @ List.map typ_bind tp @ [typ t]
-  | ClassD (i, j, tp, s, p, i', efs) ->
-    "ClassD" $$ id i :: con_id j :: List.map typ_bind tp @ [obj_sort s; pat p; id i'] @ List.map exp_field efs
-  | ModuleD (i,ds) ->
-    "ModuleD" $$  [id i] @ List.map dec ds
-=======
   | VarD (x, e) -> "VarD" $$ [id x; exp e]
   | TypD (x, tp, t) ->
     "TypD" $$ [id x] @ List.map typ_bind tp @ [typ t]
   | ClassD (x, tp, s, p, i', efs) ->
     "ClassD" $$ id x :: List.map typ_bind tp @ [obj_sort s; pat p; id i'] @ List.map exp_field efs
->>>>>>> ec836ad0
+  | ModuleD (i,ds) ->
+    "ModuleD" $$  [id i] @ List.map dec ds
 
 and prog prog = "BlockE"  $$ List.map dec prog.it